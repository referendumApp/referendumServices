[build-system]
requires = ["setuptools>=45", "setuptools_scm[toml]>=6.2"]
build-backend = "setuptools.build_meta"

[project]
name = "referendumServices"
dynamic = ["version"]
description = ""
authors = [{name = "Makani Dalton", email = "makani@referendumapp.com"}]
readme = "README.md"
requires-python = ">=3.11"
dependencies = [
    "alembic==1.14.1",
    "argon2-cffi==23.1.0",
    "boto3==1.36.23",
    "debugpy==1.8.12",
    "fastapi[standard]",
<<<<<<< HEAD
    "google-auth==2.38.0",
    "langchain==0.3.17",
    "langchain-community==0.3.16",
    "langchain-openai==0.3.3",
    "openai==1.61.0",
=======
    "langchain==0.3.19",
    "langchain-community==0.3.17",
    "langchain-openai==0.3.6",
    "openai==1.63.2",
>>>>>>> 438f1522
    "pandas==2.2.3",
    "passlib==1.7.4",
    "psycopg2-binary==2.9.10",
    "pydantic==2.10.6",
    "pydantic-settings==2.7.1",
    "python-jose==3.4.0",
    "PyPDF2==3.0.1",
    "requests==2.32.3",
    "sqlalchemy==2.0.38",
    "tenacity==9.0.0",
    "transformers==4.49.0",
    "watchtower==3.3.1"
]

[project.optional-dependencies]
test = ["httpx", "pytest", "pytest-asyncio"]

[tool.black]
line-length = 100
target-version = ['py311']
include = '\.pyi?$'
extend-exclude = '''
    /(
      # directories
      \.eggs
      | \.git
      | \.hg
      | \.mypy_cache
      | \.tox
      | \.venv
      | build
      | dist
    )/
    '''

[tool.pytest.ini_options]
asyncio_mode = "auto"
asyncio_default_fixture_loop_scope = "session"<|MERGE_RESOLUTION|>--- conflicted
+++ resolved
@@ -15,18 +15,11 @@
     "boto3==1.36.23",
     "debugpy==1.8.12",
     "fastapi[standard]",
-<<<<<<< HEAD
     "google-auth==2.38.0",
-    "langchain==0.3.17",
-    "langchain-community==0.3.16",
-    "langchain-openai==0.3.3",
-    "openai==1.61.0",
-=======
     "langchain==0.3.19",
     "langchain-community==0.3.17",
     "langchain-openai==0.3.6",
     "openai==1.63.2",
->>>>>>> 438f1522
     "pandas==2.2.3",
     "passlib==1.7.4",
     "psycopg2-binary==2.9.10",
