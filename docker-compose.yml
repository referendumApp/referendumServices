services:
  api:
    build:
      context: .
      target: api
    ports:
      - "80:80"
<<<<<<< HEAD
    entrypoint: ["/code/entrypoint.sh"]
=======
>>>>>>> 5bc8860a
    profiles: ["service", "dev"]

  db:
    image: postgres:13
    volumes:
      - postgres_data:/var/lib/postgresql/data/
    environment:
      - POSTGRES_USER=user
      - POSTGRES_PASSWORD=password
      - POSTGRES_DB=local-db
    healthcheck:
      test: ["CMD-SHELL", "pg_isready -U user -d local-db"]
      interval: 5s
      timeout: 5s
      retries: 5
<<<<<<< HEAD
    command:
      - "postgres"
      - "-c"
      - "log_statement=all"
=======
>>>>>>> 5bc8860a
    profiles: ["dev", "test"]

  local-init:
    build:
      context: .
      target: local-init
    environment:
      - DATABASE_URL=postgresql://user:password@db:5432/local-db
      - POSTGRES_PASSWORD=password
    depends_on:
      db:
        condition: service_healthy
    command: ["/code/local_init.sh"]
    profiles: ["dev", "test"]
<<<<<<< HEAD

  pipeline:
    build:
      context: .
      target: pipeline
    depends_on:
      db:
        condition: service_healthy
    environment:
      - DATABASE_URL=postgresql://user:password@db:5432/local-db
    profiles: ["pipeline"]
=======
>>>>>>> 5bc8860a

  test:
    build:
      context: .
      target: test
    depends_on:
      local-init:
        condition: service_completed_successfully
    profiles: ["test"]

volumes:
  postgres_data:<|MERGE_RESOLUTION|>--- conflicted
+++ resolved
@@ -5,10 +5,6 @@
       target: api
     ports:
       - "80:80"
-<<<<<<< HEAD
-    entrypoint: ["/code/entrypoint.sh"]
-=======
->>>>>>> 5bc8860a
     profiles: ["service", "dev"]
 
   db:
@@ -24,13 +20,6 @@
       interval: 5s
       timeout: 5s
       retries: 5
-<<<<<<< HEAD
-    command:
-      - "postgres"
-      - "-c"
-      - "log_statement=all"
-=======
->>>>>>> 5bc8860a
     profiles: ["dev", "test"]
 
   local-init:
@@ -45,7 +34,6 @@
         condition: service_healthy
     command: ["/code/local_init.sh"]
     profiles: ["dev", "test"]
-<<<<<<< HEAD
 
   pipeline:
     build:
@@ -57,8 +45,6 @@
     environment:
       - DATABASE_URL=postgresql://user:password@db:5432/local-db
     profiles: ["pipeline"]
-=======
->>>>>>> 5bc8860a
 
   test:
     build:
