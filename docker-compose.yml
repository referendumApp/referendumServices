--- conflicted
+++ resolved
@@ -26,13 +26,8 @@
       service: api-base
     environment:
       - ENVIRONMENT=local
-<<<<<<< HEAD
-      - API_ACCESS_TOKEN=12345
-      - SECRET_KEY=12345
-=======
       - API_ACCESS_TOKEN=${API_ACCESS_TOKEN}
       - SECRET_KEY=${API_ACCESS_TOKEN}
->>>>>>> 380711df
     depends_on:
       db:
         condition: service_healthy
@@ -94,21 +89,12 @@
       local-init:
         condition: service_completed_successfully
     environment:
-<<<<<<< HEAD
-      - POSTGRES_USER=user
-      - POSTGRES_PASSWORD=password
-      - POSTGRES_HOST=db
-      - POSTGRES_PORT=5432
-      - LEGISCAN_API_DB_NAME=legiscan_api
-      - REFERENDUM_DB_NAME=referendum
-=======
       - POSTGRES_USER=${POSTGRES_USER}
       - POSTGRES_PASSWORD=${POSTGRES_PASSWORD}
       - POSTGRES_HOST=${POSTGRES_HOST}
       - POSTGRES_PORT=${POSTGRES_PORT}
       - LEGISCAN_API_DB_NAME=${LEGISCAN_API_DB_NAME}
       - REFERENDUM_DB_NAME=${REFERENDUM_DB_NAME}
->>>>>>> 380711df
     profiles: ["local"]
 
   test:
