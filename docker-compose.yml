services:
  api-base:
    build:
      context: ./data_service
      target: api
    env_file: .env
    ports:
      - "80:80"
    profiles: ["base"]

  api:
    container_name: api
    extends:
      service: api-base
    command:
      [
        "python",
        "-m",
        "uvicorn",
        "api.main:app",
        "--host",
        "0.0.0.0",
        "--port",
        "80",
        "--log-config",
        "None",
      ]
    profiles: ["api"]

  api-local:
    container_name: api-local
    extends:
      service: api-base
    build:
      context: ./data_service
      target: api-local
    depends_on:
      db:
        condition: service_healthy
      local-db-init:
        condition: service_completed_successfully
      migrations:
        condition: service_completed_successfully
    ports:
      - "5678:5678" # debugger port
      - "6000:6000" # pytest debugger port
    volumes:
      - ./data_service/api:/code/api # mount the api and common directory
      - ./data_service/common:/code/common
    command:
      [
        "python",
        "-m",
        "debugpy",
        "--listen",
        "0.0.0.0:5678",
        "-m",
        "uvicorn",
        "api.main:app",
        "--host",
        "0.0.0.0",
        "--port",
        "80",
        "--reload",
      ]
    profiles: ["local-data", "local-empty"]

  user-api-base:
    build:
      context: ./user_service
      target: base
    env_file: .env
    environment:
      - AWS_ACCESS_KEY_ID=$S3_ACCESS_KEY
      - AWS_SECRET_ACCESS_KEY=$S3_SECRET_KEY
    profiles: ["base"]

  user-api:
    container_name: user-api
    extends:
      service: user-api-base
    build:
      context: ./user_service
      target: user-prod
    ports:
      - "80:80"
    profiles: ["atp"]

  user-api-local:
    container_name: user-api-local
    extends:
      service: user-api-base
    build:
      context: ./user_service
      target: user-local
    environment:
      - CGO_ENABLED=0
    depends_on:
      db:
        condition: service_healthy
      local-db-init:
        condition: service_completed_successfully
      migrations:
        condition: service_completed_successfully
      kms:
        condition: service_healthy
    volumes:
      - ./user_service/cmd:/code/cmd
      - ./user_service/internal:/code/internal
    ports:
      - "8080:80"
    healthcheck:
      test: ["CMD", "curl", "-f", "http://localhost:80/health"]
      interval: 120s
      timeout: 3s
      retries: 3
<<<<<<< HEAD
    profiles: ["local-data", "local-empty", "test"]
=======
      start_period: 30s
    profiles: ["local-data", "local-empty"]
>>>>>>> 2d74f1c7

  db:
    container_name: db
    image: postgres:13
    env_file: .env
    ports:
      - "${POSTGRES_PORT}:5432"
    command: ["postgres", "-c", "log_statement=all", "-c", "log_destination=stderr", "-c", "log_min_duration_statement=0"]
    volumes:
      - postgres_data:/var/lib/postgresql/data
    healthcheck:
      test: ["CMD-SHELL", "pg_isready -U postgres"]
      interval: 2s
      timeout: 5s
      retries: 5
    profiles: ["local-data", "local-empty", "test"]

  minio:
    container_name: minio
    image: minio/minio
    environment:
      - MINIO_ROOT_USER=minioadmin
      - MINIO_ROOT_PASSWORD=minioadmin
    command: server /data --console-address ":9001"
    ports:
      - "9000:9000" # API
      - "9001:9001" # Console
    healthcheck:
      test: ["CMD", "curl", "-f", "http://localhost:9000/minio/health/live"]
      interval: 2s
      timeout: 5s
      retries: 3
    profiles: ["local-data", "local-empty", "test"]

  minio-init:
    image: minio/mc
    depends_on:
      minio:
        condition: service_healthy
    entrypoint: >
      /bin/sh -c "
      mc config host add localminio http://minio:9000 minioadmin minioadmin;
      mc mb localminio/bill-texts --ignore-existing;
      mc policy set public localminio/bill-texts;
      exit 0;
      "
    profiles: ["local-data", "local-empty", "test"]

  kms:
    container_name: kms
    image: kng93/local-kms
    ports:
      - "9002:8080"
    environment:
      - KMS_REGION=$AWS_REGION
      - KMS_ACCOUNT_ID=$KMS_ACCOUNT_ID
    volumes:
      - ./user_service/local/kms_seed.yaml:/init/seed.yaml
    healthcheck:
      test:
        - "CMD"
        - "curl"
        - "-l"
        - "http://localhost:8080"
        - "-H"
        - "X-Amz-Target: TrentService.ListKeys"
        - "-H"
        - "Content-Type: application/x-amz-json-1.1"
        - "-d"
        - "{}"
      start_period: 3s
      interval: 2s
      timeout: 5s
      retries: 3

  local-db-init:
    container_name: local_db_init
    build:
      context: ./data_service
      target: local-db-init
    env_file: .env
    depends_on:
      db:
        condition: service_healthy
      minio-init:
        condition: service_completed_successfully
    command: ["/code/local_db_init.sh"]
    profiles: ["local-data", "local-empty", "test"]

  migrations:
    build:
      context: ./data_service
      target: migrations
    env_file: .env
    command: ["alembic", "upgrade", "head"]
    depends_on:
      db:
        condition: service_healthy
      local-db-init:
        condition: service_completed_successfully
    profiles: ["local-data", "local-empty", "test"]

  pipeline:
    container_name: pipeline
    build:
      context: ./data_service
      target: pipeline
    depends_on:
      db:
        condition: service_healthy
      minio:
        condition: service_healthy
      local-db-init:
        condition: service_completed_successfully
      migrations:
        condition: service_completed_successfully
    env_file: .env
    profiles: ["local-data"]

  test:
    container_name: test
    build:
      context: ./data_service
      target: test
    depends_on:
      db:
        condition: service_healthy
      minio:
        condition: service_healthy
      local-db-init:
        condition: service_completed_successfully
      migrations:
        condition: service_completed_successfully
    env_file: .env
    profiles: ["test"]


volumes:
  postgres_data:<|MERGE_RESOLUTION|>--- conflicted
+++ resolved
@@ -111,15 +111,10 @@
       - "8080:80"
     healthcheck:
       test: ["CMD", "curl", "-f", "http://localhost:80/health"]
-      interval: 120s
+      interval: 30s
       timeout: 3s
-      retries: 3
-<<<<<<< HEAD
-    profiles: ["local-data", "local-empty", "test"]
-=======
       start_period: 30s
     profiles: ["local-data", "local-empty"]
->>>>>>> 2d74f1c7
 
   db:
     container_name: db
