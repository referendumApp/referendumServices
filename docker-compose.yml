--- conflicted
+++ resolved
@@ -112,11 +112,8 @@
         condition: service_healthy
       localstack:
         condition: service_healthy
-<<<<<<< HEAD
-=======
       dragonfly:
         condition: service_healthy
->>>>>>> 78a95b6b
       local-db-init:
         condition: service_completed_successfully
       migrations:
@@ -275,11 +272,8 @@
     depends_on:
       api-local:
         condition: service_started
-<<<<<<< HEAD
       user-api-local:
         condition: service_healthy
-=======
->>>>>>> 78a95b6b
       db:
         condition: service_healthy
       localstack:
