--- conflicted
+++ resolved
@@ -110,15 +110,10 @@
         condition: service_healthy
       kms:
         condition: service_healthy
-<<<<<<< HEAD
       localstack:
         condition: service_healthy
-=======
       dragonfly:
         condition: service_healthy
-      localstack-init:
-        condition: service_completed_successfully
->>>>>>> 4ddbe910
       local-db-init:
         condition: service_completed_successfully
       migrations:
