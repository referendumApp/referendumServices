from pydantic import BaseModel, EmailStr, Field, ConfigDict
<<<<<<< HEAD
from typing import List
=======
from typing import Optional, List
>>>>>>> 7c18b2bb


# Topics


class TopicBase(BaseModel):
    name: str


class TopicCreate(TopicBase):
    pass


class Topic(TopicBase):
    id: int

    model_config = ConfigDict(from_attributes=True)


# Users


class UserBase(BaseModel):
    email: EmailStr = Field(..., max_length=100)
    name: str = Field(..., min_length=1, max_length=100)


class UserCreate(UserBase):
    hashed_password: str


class User(UserBase):
    id: int

    topics: List[Topic] = []

    model_config = ConfigDict(from_attributes=True)


# Bills


class BillBase(BaseModel):
    legiscan_id: int
    identifier: str
    title: str
    description: str
    state: str
    body: str
    session: str
    briefing: str
    status: str
    latest_action: str
    # topics


class BillCreate(BillBase):
    pass


class Bill(BillBase):
    id: int

    model_config = ConfigDict(from_attributes=True)


# Legislators


class LegislatorBase(BaseModel):
    name: str
    image_url: Optional[str]
    district: str

    address: Optional[str] = None
    facebook: Optional[str] = None
    instagram: Optional[str] = None
    phone: Optional[str] = None
    twitter: Optional[str] = None


class LegislatorCreate(LegislatorBase):
    pass


class Legislator(LegislatorBase):
    id: int

    model_config = ConfigDict(from_attributes=True)<|MERGE_RESOLUTION|>--- conflicted
+++ resolved
@@ -1,9 +1,5 @@
 from pydantic import BaseModel, EmailStr, Field, ConfigDict
-<<<<<<< HEAD
-from typing import List
-=======
 from typing import Optional, List
->>>>>>> 7c18b2bb
 
 
 # Topics
