from sqlalchemy import Column, Enum, Integer, String, ForeignKey, Table, Date
from sqlalchemy.orm import relationship, declarative_base
import enum

Base = declarative_base()

user_topic_follows = Table(
    "user_topic_follows",
    Base.metadata,
    Column("user_id", Integer, ForeignKey("users.id"), primary_key=True),
    Column("topic_id", Integer, ForeignKey("topics.id"), primary_key=True),
)

user_bill_follows = Table(
    "user_bill_follows",
    Base.metadata,
    Column("user_id", Integer, ForeignKey("users.id"), primary_key=True),
    Column("bill_id", Integer, ForeignKey("bills.id"), primary_key=True),
)


class Party(Base):
    __tablename__ = "partys"

    id = Column(Integer, primary_key=True)
    name = Column(String, nullable=False)


class Role(Base):
    __tablename__ = "roles"

    id = Column(Integer, primary_key=True)
    name = Column(String, nullable=False)


class State(Base):
    __tablename__ = "states"

    id = Column(Integer, primary_key=True)
    name = Column(String, nullable=False)


class LegislativeBody(Base):
    __tablename__ = "legislative_bodys"

    id = Column(Integer, primary_key=True)
    role_id = Column(Integer, ForeignKey("roles.id"), nullable=False)
    state_id = Column(Integer, ForeignKey("states.id"), nullable=False)

    role = relationship("Role")
    state = relationship("State")


class Topic(Base):
    __tablename__ = "topics"

    id = Column(Integer, primary_key=True)
    name = Column(String, unique=True, nullable=False)


class User(Base):
    __tablename__ = "users"

    id = Column(Integer, primary_key=True)
    name = Column(String, nullable=False)
    email = Column(String, unique=True, index=True, nullable=False)
    hashed_password = Column(String, nullable=False)

    followed_topics = relationship("Topic", secondary=user_topic_follows)
    followed_bills = relationship("Bill", secondary=user_bill_follows)


class Bill(Base):
    __tablename__ = "bills"

    id = Column(Integer, primary_key=True)
    legiscan_id = Column(Integer, unique=True, index=True)
    identifier = Column(String, nullable=False)
    title = Column(String, nullable=False)
    description = Column(String)
    state_id = Column(Integer, ForeignKey("states.id"), index=True, nullable=True)
    legislative_body_id = Column(
        Integer, ForeignKey("legislative_bodys.id"), index=True, nullable=True
    )
    session_id = Column(Integer, index=True, nullable=True)
    briefing = Column(String)
    status_id = Column(Integer, nullable=True)
    status_date = Column(Date, nullable=True)

    state = relationship("State")
    legislative_body = relationship("LegislativeBody")


class Legislator(Base):
    __tablename__ = "legislators"

<<<<<<< HEAD
    id = Column(Integer, primary_key=True, autoincrement=True)
    # legiscan_id = Column(Integer, index=True)
    name = Column(String)
    image_url = Column(String, nullable=True)
    party_id = Column(Integer, nullable=False)
    district = Column(String)
    address = Column(String)
=======
    id = Column(Integer, primary_key=True)
    name = Column(String, nullable=False)
    image_url = Column(String)
    party_id = Column(Integer, ForeignKey("partys.id"), nullable=True)
    district = Column(String, nullable=False)
    address = Column(String, nullable=True)
>>>>>>> 4d6b3c8e
    facebook = Column(String, nullable=True)
    instagram = Column(String, nullable=True)
    phone = Column(String, nullable=True)
    twitter = Column(String, nullable=True)

    party = relationship("Party")


class VoteChoice(enum.Enum):
    YES = 1
    NO = 2


class Vote(Base):
    __tablename__ = "votes"

    user_id = Column(Integer, ForeignKey("users.id"), primary_key=True)
    bill_id = Column(Integer, ForeignKey("bills.id"), primary_key=True)
    vote_choice = Column(Enum(VoteChoice), nullable=False)<|MERGE_RESOLUTION|>--- conflicted
+++ resolved
@@ -94,22 +94,12 @@
 class Legislator(Base):
     __tablename__ = "legislators"
 
-<<<<<<< HEAD
-    id = Column(Integer, primary_key=True, autoincrement=True)
-    # legiscan_id = Column(Integer, index=True)
-    name = Column(String)
-    image_url = Column(String, nullable=True)
-    party_id = Column(Integer, nullable=False)
-    district = Column(String)
-    address = Column(String)
-=======
     id = Column(Integer, primary_key=True)
     name = Column(String, nullable=False)
     image_url = Column(String)
     party_id = Column(Integer, ForeignKey("partys.id"), nullable=True)
     district = Column(String, nullable=False)
     address = Column(String, nullable=True)
->>>>>>> 4d6b3c8e
     facebook = Column(String, nullable=True)
     instagram = Column(String, nullable=True)
     phone = Column(String, nullable=True)
