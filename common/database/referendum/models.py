--- conflicted
+++ resolved
@@ -109,22 +109,6 @@
     __tablename__ = "legislators"
 
     id = Column(Integer, primary_key=True, autoincrement=True)
-<<<<<<< HEAD
-    district = Column(String)
-    email = Column(String)
-    facebook = Column(String)
-    image_url = Column(String)
-    instagram = Column(String)
-    name = Column(String)
-    office = Column(String)
-    phone = Column(String)
-    twitter = Column(String)
-
-    parties = relationship("Party", secondary=party_membership)
-    legislative_bodies = relationship(
-        "LegislativeBody", secondary=legislative_body_membership
-    )
-=======
     name = Column(String)
     image_url = Column(String, nullable=True)
     district = Column(String)
@@ -134,4 +118,8 @@
     instagram = Column(String, nullable=True)
     phone = Column(String, nullable=True)
     twitter = Column(String, nullable=True)
->>>>>>> ef00eda2
+
+    parties = relationship("Party", secondary=party_membership)
+    legislative_bodies = relationship(
+        "LegislativeBody", secondary=legislative_body_membership
+    )