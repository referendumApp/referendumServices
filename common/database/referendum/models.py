--- conflicted
+++ resolved
@@ -101,17 +101,12 @@
     image_url = Column(String)
     party_id = Column(Integer, ForeignKey("partys.id"), nullable=True)
     district = Column(String, nullable=False)
-<<<<<<< HEAD
-    address = Column(String)
-=======
     address = Column(String, nullable=True)
->>>>>>> ec0b8d36
     facebook = Column(String, nullable=True)
     instagram = Column(String, nullable=True)
     phone = Column(String, nullable=True)
     twitter = Column(String, nullable=True)
-<<<<<<< HEAD
- 
+
     party = relationship("Party")
 
 
@@ -122,8 +117,6 @@
 
 class Vote(Base):
     __tablename__ = "votes"
-=======
->>>>>>> ec0b8d36
 
     user_id = Column(Integer, ForeignKey("users.id"), primary_key=True)
     bill_id = Column(Integer, ForeignKey("bills.id"), primary_key=True)
