from sqlalchemy import Column, Integer, String, ForeignKey, Table
from sqlalchemy.orm import relationship

from common.database.postgres_core.utils import Base


<<<<<<< HEAD
user_topic_association = Table(
    "user_topic_association",
=======
user_topic_follows = Table(
    "user_topic_follows",
>>>>>>> 7c18b2bb
    Base.metadata,
    Column("user_id", Integer, ForeignKey("users.id")),
    Column("topic_id", Integer, ForeignKey("topics.id")),
)


<<<<<<< HEAD
user_bill_association = Table(
    "user_bill_association",
=======
user_bill_follows = Table(
    "user_bill_follows",
>>>>>>> 7c18b2bb
    Base.metadata,
    Column("user_id", Integer, ForeignKey("users.id")),
    Column("bill_id", Integer, ForeignKey("bills.id")),
)


class Topic(Base):
    __tablename__ = "topics"

    id = Column(Integer, primary_key=True, index=True)
    name = Column(String, unique=True, index=True)


class User(Base):
    __tablename__ = "users"

    id = Column(Integer, primary_key=True, autoincrement=True)
    name = Column(String)
    email = Column(String, unique=True, index=True)
    hashed_password = Column(String)

<<<<<<< HEAD
    topics = relationship("Topic", secondary=user_topic_association)
    bills = relationship("Bill", secondary=user_bill_association)
=======
    topics = relationship("Topic", secondary=user_topic_follows)
    bills = relationship("Bill", secondary=user_bill_follows)
>>>>>>> 7c18b2bb


class Bill(Base):
    __tablename__ = "bills"

    legiscan_id = Column(Integer, index=True)
    id = Column(Integer, primary_key=True, autoincrement=True)
    identifier = Column(String)
    title = Column(String)
    description = Column(String)
    state = Column(String, index=True)
    body = Column(String, index=True)
    session = Column(String, index=True)
    briefing = Column(String)
    status = Column(String)
    latest_action = Column(String)


class Legislator(Base):
    __tablename__ = "legislators"

    id = Column(Integer, primary_key=True, autoincrement=True)
    name = Column(String)
    image_url = Column(String, nullable=True)
    district = Column(String)

    address = Column(String)
    facebook = Column(String, nullable=True)
    instagram = Column(String, nullable=True)
    phone = Column(String, nullable=True)
    twitter = Column(String, nullable=True)<|MERGE_RESOLUTION|>--- conflicted
+++ resolved
@@ -4,26 +4,16 @@
 from common.database.postgres_core.utils import Base
 
 
-<<<<<<< HEAD
-user_topic_association = Table(
-    "user_topic_association",
-=======
 user_topic_follows = Table(
     "user_topic_follows",
->>>>>>> 7c18b2bb
     Base.metadata,
     Column("user_id", Integer, ForeignKey("users.id")),
     Column("topic_id", Integer, ForeignKey("topics.id")),
 )
 
 
-<<<<<<< HEAD
-user_bill_association = Table(
-    "user_bill_association",
-=======
 user_bill_follows = Table(
     "user_bill_follows",
->>>>>>> 7c18b2bb
     Base.metadata,
     Column("user_id", Integer, ForeignKey("users.id")),
     Column("bill_id", Integer, ForeignKey("bills.id")),
@@ -45,13 +35,8 @@
     email = Column(String, unique=True, index=True)
     hashed_password = Column(String)
 
-<<<<<<< HEAD
-    topics = relationship("Topic", secondary=user_topic_association)
-    bills = relationship("Bill", secondary=user_bill_association)
-=======
     topics = relationship("Topic", secondary=user_topic_follows)
     bills = relationship("Bill", secondary=user_bill_follows)
->>>>>>> 7c18b2bb
 
 
 class Bill(Base):
