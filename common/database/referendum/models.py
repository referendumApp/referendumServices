from sqlalchemy import Column, Enum, Integer, String, ForeignKey, Table, Date, Boolean
from sqlalchemy.orm import relationship, declarative_base
import enum

Base = declarative_base()

user_topic_follows = Table(
    "user_topic_follows",
    Base.metadata,
    Column("user_id", Integer, ForeignKey("users.id"), primary_key=True),
    Column("topic_id", Integer, ForeignKey("topics.id"), primary_key=True),
)

user_bill_follows = Table(
    "user_bill_follows",
    Base.metadata,
    Column("user_id", Integer, ForeignKey("users.id"), primary_key=True),
    Column("bill_id", Integer, ForeignKey("bills.id"), primary_key=True),
)


committee_membership = Table(
    "committee_membership",
    Base.metadata,
    Column("committee_id", Integer, ForeignKey("committees.id"), primary_key=True),
    Column("legislator_id", Integer, ForeignKey("legislators.id"), primary_key=True),
)


<<<<<<< HEAD
bill_sponsors = Table(
    "bill_sponsors",
    Base.metadata,
    Column("bill_id", Integer, ForeignKey("bills.id"), primary_key=True),
    Column("legislator_id", Integer, ForeignKey("legislators.id"), primary_key=True),
    Column("is_primary_sponsor", Boolean, nullable=False),
=======
bill_topics = Table(
    "bill_topics",
    Base.metadata,
    Column("bill_id", Integer, ForeignKey("bills.id"), primary_key=True),
    Column("topic_id", Integer, ForeignKey("topics.id"), primary_key=True),
>>>>>>> b1df7e50
)


class Party(Base):
    __tablename__ = "partys"

    id = Column(Integer, primary_key=True)
    name = Column(String, nullable=False)


class Role(Base):
    __tablename__ = "roles"

    id = Column(Integer, primary_key=True)
    name = Column(String, nullable=False)


class State(Base):
    __tablename__ = "states"

    id = Column(Integer, primary_key=True)
    name = Column(String, nullable=False)


class LegislativeBody(Base):
    __tablename__ = "legislative_bodys"

    id = Column(Integer, primary_key=True)
    role_id = Column(Integer, ForeignKey("roles.id"), nullable=False)
    state_id = Column(Integer, ForeignKey("states.id"), nullable=False)

    role = relationship("Role")
    state = relationship("State")


class Topic(Base):
    __tablename__ = "topics"

    id = Column(Integer, primary_key=True)
    name = Column(String, unique=True, nullable=False)


class Committee(Base):
    __tablename__ = "committees"

    id = Column(Integer, primary_key=True)
    legislative_body_id = Column(Integer, ForeignKey("legislative_bodys.id"))
    name = Column(String, unique=True, nullable=False)

    legislators = relationship(
        "Legislator", secondary=committee_membership, back_populates="committees"
    )


class User(Base):
    __tablename__ = "users"

    id = Column(Integer, primary_key=True)
    name = Column(String, nullable=False)
    email = Column(String, unique=True, index=True, nullable=False)
    hashed_password = Column(String, nullable=False)

    followed_topics = relationship("Topic", secondary=user_topic_follows)
    followed_bills = relationship("Bill", secondary=user_bill_follows)


class Bill(Base):
    __tablename__ = "bills"

    id = Column(Integer, primary_key=True)
    legiscan_id = Column(Integer, unique=True, index=True)
    identifier = Column(String, nullable=False)
    title = Column(String, nullable=False)
    description = Column(String)
    state_id = Column(Integer, ForeignKey("states.id"), index=True, nullable=True)
    legislative_body_id = Column(
        Integer, ForeignKey("legislative_bodys.id"), index=True, nullable=True
    )
    session_id = Column(Integer, index=True, nullable=True)
    briefing = Column(String)
    status_id = Column(Integer, nullable=True)
    status_date = Column(Date, nullable=True)

    state = relationship("State")
    topics = relationship("Topic", secondary=bill_topics)
    legislative_body = relationship("LegislativeBody")
    sponsors = relationship(
        "Legislator", secondary=bill_sponsors, back_populates="sponsored_bills"
    )


class Legislator(Base):
    __tablename__ = "legislators"

    id = Column(Integer, primary_key=True)
    name = Column(String, nullable=False)
    image_url = Column(String)
    party_id = Column(Integer, ForeignKey("partys.id"), nullable=True)
    district = Column(String, nullable=False)
    address = Column(String, nullable=True)
    facebook = Column(String, nullable=True)
    instagram = Column(String, nullable=True)
    phone = Column(String, nullable=True)
    twitter = Column(String, nullable=True)

    party = relationship("Party")
    committees = relationship(
        "Committee", secondary=committee_membership, back_populates="legislators"
    )
    sponsored_bills = relationship(
        "Bill", secondary=bill_sponsors, back_populates="sponsors"
    )


class VoteChoice(enum.Enum):
    YES = 1
    NO = 2


class Vote(Base):
    __tablename__ = "votes"

    user_id = Column(Integer, ForeignKey("users.id"), primary_key=True)
    bill_id = Column(Integer, ForeignKey("bills.id"), primary_key=True)
    vote_choice = Column(Enum(VoteChoice), nullable=False)<|MERGE_RESOLUTION|>--- conflicted
+++ resolved
@@ -27,20 +27,19 @@
 )
 
 
-<<<<<<< HEAD
 bill_sponsors = Table(
     "bill_sponsors",
     Base.metadata,
     Column("bill_id", Integer, ForeignKey("bills.id"), primary_key=True),
     Column("legislator_id", Integer, ForeignKey("legislators.id"), primary_key=True),
     Column("is_primary_sponsor", Boolean, nullable=False),
-=======
+)
+
 bill_topics = Table(
     "bill_topics",
     Base.metadata,
     Column("bill_id", Integer, ForeignKey("bills.id"), primary_key=True),
     Column("topic_id", Integer, ForeignKey("topics.id"), primary_key=True),
->>>>>>> b1df7e50
 )
 
 
