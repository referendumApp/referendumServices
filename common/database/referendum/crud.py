from sqlalchemy.orm import Session
from typing import List, Optional, TypeVar, Type, Generic

from common.database.referendum import models, schemas

T = TypeVar("T")

<<<<<<< HEAD
### TOPICS ###


class CRUDTopic(CRUDBase[models.Topic]):
    def follow_topic(self, db: Session, user_id: int, topic_id: int) -> bool:
        db_user = db.query(models.User).filter(models.User.id == user_id).first()
        db_topic = db.query(models.Topic).filter(models.Topic.id == topic_id).first()
        if db_user and db_topic:
            db_user.topics.append(db_topic)
            db.commit()
            return True
        return False

    def unfollow_topic(self, db: Session, user_id: int, topic_id: int) -> bool:
        db_user = db.query(models.User).filter(models.User.id == user_id).first()
        db_topic = db.query(models.Topic).filter(models.Topic.id == topic_id).first()
        if db_user and db_topic and topic in db_user.topics:
            db_user.topics.remove(db_topic)
            db.commit()
            return True
        return False

    def get_user_topics(
        self, db: Session, user_id: int
    ) -> Optional[List[models.Topic]]:
        db_user = db.query(models.User).filter(models.User.id == user_id).first()
        return db_user.topics if db_user else None


topic = CRUDTopic(models.Topic)


### USERS ###


def create_user(db: Session, user: schemas.UserCreate, hashed_password: str):
    db_user = models.User(
        name=user.name, email=user.email, hashed_password=hashed_password
    )
    db.add(db_user)
    db.commit()
    db.refresh(db_user)
    return db_user


def get_user(db: Session, user_id: int):
    return db.query(models.User).filter(models.User.id == user_id).first()


def get_user_by_email(db: Session, email: str):
    return db.query(models.User).filter(models.User.email == email).first()
=======
>>>>>>> f217e48f

class CRUDBase(Generic[T]):
    def __init__(self, model: Type[T]):
        self.model = model

    def create(self, db: Session, obj_in: schemas.BaseModel) -> T:
        db_obj = self.model(**obj_in.model_dump())
        db.add(db_obj)
        db.commit()
        db.refresh(db_obj)
        return db_obj

    def read(self, db: Session, obj_id: int) -> Optional[T]:
        return db.query(self.model).filter(self.model.id == obj_id).first()

    def read_all(self, db: Session, skip: int = 0, limit: int = 100) -> List[T]:
        return db.query(self.model).offset(skip).limit(limit).all()

    def update(self, db: Session, db_obj: T, obj_in: schemas.BaseModel) -> T:
        obj_data = obj_in.model_dump(exclude_unset=True)
        for key, value in obj_data.items():
            setattr(db_obj, key, value)
        db.add(db_obj)
        db.commit()
        db.refresh(db_obj)
        return db_obj

    def delete(self, db: Session, obj_id: int) -> None:
        obj = db.get(self.model, obj_id)
        if obj:
            db.delete(obj)
            db.commit()


### USERS ###


class CRUDUser(CRUDBase[models.User]):
    def create_user(
        self, db: Session, user_create: schemas.UserCreate, hashed_password: str
    ) -> models.User:
        db_user = models.User(
            name=user_create.name,
            email=user_create.email,
            hashed_password=hashed_password,
        )
        db.add(db_user)
        db.commit()
        db.refresh(db_user)
        return db_user

    def get_user_by_email(self, db: Session, email: str) -> Optional[models.User]:
        return db.query(models.User).filter(models.User.email == email).first()


user = CRUDUser(models.User)


### BILLS ###


class CRUDBill(CRUDBase[models.Bill]):
    def get_bill_by_legiscan_id(
        self, db: Session, legiscan_id: int
    ) -> Optional[models.Bill]:
        return (
            db.query(models.Bill).filter(models.Bill.legiscan_id == legiscan_id).first()
        )


bill = CRUDBill(models.Bill)<|MERGE_RESOLUTION|>--- conflicted
+++ resolved
@@ -5,60 +5,6 @@
 
 T = TypeVar("T")
 
-<<<<<<< HEAD
-### TOPICS ###
-
-
-class CRUDTopic(CRUDBase[models.Topic]):
-    def follow_topic(self, db: Session, user_id: int, topic_id: int) -> bool:
-        db_user = db.query(models.User).filter(models.User.id == user_id).first()
-        db_topic = db.query(models.Topic).filter(models.Topic.id == topic_id).first()
-        if db_user and db_topic:
-            db_user.topics.append(db_topic)
-            db.commit()
-            return True
-        return False
-
-    def unfollow_topic(self, db: Session, user_id: int, topic_id: int) -> bool:
-        db_user = db.query(models.User).filter(models.User.id == user_id).first()
-        db_topic = db.query(models.Topic).filter(models.Topic.id == topic_id).first()
-        if db_user and db_topic and topic in db_user.topics:
-            db_user.topics.remove(db_topic)
-            db.commit()
-            return True
-        return False
-
-    def get_user_topics(
-        self, db: Session, user_id: int
-    ) -> Optional[List[models.Topic]]:
-        db_user = db.query(models.User).filter(models.User.id == user_id).first()
-        return db_user.topics if db_user else None
-
-
-topic = CRUDTopic(models.Topic)
-
-
-### USERS ###
-
-
-def create_user(db: Session, user: schemas.UserCreate, hashed_password: str):
-    db_user = models.User(
-        name=user.name, email=user.email, hashed_password=hashed_password
-    )
-    db.add(db_user)
-    db.commit()
-    db.refresh(db_user)
-    return db_user
-
-
-def get_user(db: Session, user_id: int):
-    return db.query(models.User).filter(models.User.id == user_id).first()
-
-
-def get_user_by_email(db: Session, email: str):
-    return db.query(models.User).filter(models.User.email == email).first()
-=======
->>>>>>> f217e48f
 
 class CRUDBase(Generic[T]):
     def __init__(self, model: Type[T]):
@@ -91,6 +37,38 @@
         if obj:
             db.delete(obj)
             db.commit()
+
+
+### TOPICS ###
+
+
+class CRUDTopic(CRUDBase[models.Topic]):
+    def follow_topic(self, db: Session, user_id: int, topic_id: int) -> bool:
+        db_user = db.query(models.User).filter(models.User.id == user_id).first()
+        db_topic = db.query(models.Topic).filter(models.Topic.id == topic_id).first()
+        if db_user and db_topic:
+            db_user.topics.append(db_topic)
+            db.commit()
+            return True
+        return False
+
+    def unfollow_topic(self, db: Session, user_id: int, topic_id: int) -> bool:
+        db_user = db.query(models.User).filter(models.User.id == user_id).first()
+        db_topic = db.query(models.Topic).filter(models.Topic.id == topic_id).first()
+        if db_user and db_topic and topic in db_user.topics:
+            db_user.topics.remove(db_topic)
+            db.commit()
+            return True
+        return False
+
+    def get_user_topics(
+        self, db: Session, user_id: int
+    ) -> Optional[List[models.Topic]]:
+        db_user = db.query(models.User).filter(models.User.id == user_id).first()
+        return db_user.topics if db_user else None
+
+
+topic = CRUDTopic(models.Topic)
 
 
 ### USERS ###
