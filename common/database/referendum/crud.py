from sqlalchemy.orm import Session
from sqlalchemy.exc import SQLAlchemyError, IntegrityError
from typing import List, TypeVar, Type, Generic

from common.database.referendum import models, schemas

T = TypeVar("T")


class CRUDException(Exception):
    """Base exception for CRUD operations"""

    pass


class ObjectNotFoundException(CRUDException):
    """Raised when an object is not found"""

    pass


class ObjectAlreadyExistsException(CRUDException):
    """Raised when trying to create an object that already exists"""

    pass


class DatabaseException(CRUDException):
    """Raised when a database error occurs"""

    pass


class CRUDBase(Generic[T]):
    def __init__(self, model: Type[T]):
        self.model = model

    def create(self, db: Session, obj_in: schemas.BaseModel) -> T:
        try:
            db_obj = self.model(**obj_in.model_dump())
            db.add(db_obj)
            db.commit()
            db.refresh(db_obj)
            return db_obj
        except IntegrityError:
            db.rollback()
            raise ObjectAlreadyExistsException("Object already exists")
        except SQLAlchemyError as e:
            db.rollback()
            raise DatabaseException(f"Database error: {str(e)}")

    def read(self, db: Session, obj_id: int) -> T:
        db_obj = db.query(self.model).filter(self.model.id == obj_id).first()
        if db_obj is None:
            raise ObjectNotFoundException("Object not found")
        return db_obj

    def read_all(self, db: Session, skip: int = 0, limit: int = 100) -> List[T]:
        return db.query(self.model).offset(skip).limit(limit).all()

    def update(self, db: Session, db_obj: T, obj_in: schemas.BaseModel) -> T:
        if db_obj is None:
            raise ObjectNotFoundException("Object not found")
        try:
            obj_data = obj_in.model_dump(exclude_unset=True)
            for key, value in obj_data.items():
                setattr(db_obj, key, value)
            db.add(db_obj)
            db.commit()
            db.refresh(db_obj)
            return db_obj
        except SQLAlchemyError as e:
            db.rollback()
            raise DatabaseException(f"Database error: {str(e)}")

    def delete(self, db: Session, obj_id: int) -> None:
        obj = db.get(self.model, obj_id)
        if obj is None:
            raise ObjectNotFoundException("Object not found")
        try:
            db.delete(obj)
            db.commit()
<<<<<<< HEAD


### TOPICS ###


class CRUDTopic(CRUDBase[models.Topic]):
    def follow_topic(self, db: Session, user_id: int, topic_id: int) -> bool:
        db_user = db.query(models.User).filter(models.User.id == user_id).first()
        db_topic = db.query(models.Topic).filter(models.Topic.id == topic_id).first()
        if db_user and db_topic:
            db_user.topics.append(db_topic)
            db.commit()
            return True
        return False

    def unfollow_topic(self, db: Session, user_id: int, topic_id: int) -> bool:
        db_user = db.query(models.User).filter(models.User.id == user_id).first()
        db_topic = db.query(models.Topic).filter(models.Topic.id == topic_id).first()
        if db_user and db_topic and topic in db_user.topics:
            db_user.topics.remove(db_topic)
            db.commit()
            return True
        return False

    def get_user_topics(
        self, db: Session, user_id: int
    ) -> Optional[List[models.Topic]]:
        db_user = db.query(models.User).filter(models.User.id == user_id).first()
        return db_user.topics if db_user else None


topic = CRUDTopic(models.Topic)


### USERS ###
=======
        except SQLAlchemyError as e:
            db.rollback()
            raise DatabaseException(f"Database error: {str(e)}")
>>>>>>> b74a6221


class CRUDUser(CRUDBase[models.User]):
    def get_user_by_email(self, db: Session, email: str) -> models.User:
        try:
            user = db.query(models.User).filter(models.User.email == email).first()
            if user is None:
                raise ObjectNotFoundException(f"User with email {email} not found")
            return user
        except SQLAlchemyError as e:
            raise DatabaseException(f"Database error: {str(e)}")


user = CRUDUser(models.User)


### BILLS ###


class CRUDBill(CRUDBase[models.Bill]):
    def get_bill_by_legiscan_id(self, db: Session, legiscan_id: int) -> models.Bill:
        try:
            bill = (
                db.query(models.Bill)
                .filter(models.Bill.legiscan_id == legiscan_id)
                .first()
            )
            if bill is None:
                raise ObjectNotFoundException(
                    f"Bill with legiscan_id {legiscan_id} not found"
                )
            return bill
        except SQLAlchemyError as e:
            raise DatabaseException(f"Database error: {str(e)}")


bill = CRUDBill(models.Bill)<|MERGE_RESOLUTION|>--- conflicted
+++ resolved
@@ -80,7 +80,9 @@
         try:
             db.delete(obj)
             db.commit()
-<<<<<<< HEAD
+        except SQLAlchemyError as e:
+            db.rollback()
+            raise DatabaseException(f"Database error: {str(e)}")
 
 
 ### TOPICS ###
@@ -105,22 +107,20 @@
             return True
         return False
 
-    def get_user_topics(
-        self, db: Session, user_id: int
-    ) -> Optional[List[models.Topic]]:
-        db_user = db.query(models.User).filter(models.User.id == user_id).first()
-        return db_user.topics if db_user else None
+    def get_user_topics(self, db: Session, user_id: int) -> List[models.Topic]:
+        try:
+            db_user = db.query(models.User).filter(models.User.id == user_id).first()
+            if user is None:
+                raise ObjectNotFoundException(f"User not found for id: {user_id}")
+            return db_user.topics
+        except SQLAlchemyError as e:
+            raise DatabaseException(f"Database error: {str(e)}")
 
 
 topic = CRUDTopic(models.Topic)
 
 
 ### USERS ###
-=======
-        except SQLAlchemyError as e:
-            db.rollback()
-            raise DatabaseException(f"Database error: {str(e)}")
->>>>>>> b74a6221
 
 
 class CRUDUser(CRUDBase[models.User]):
