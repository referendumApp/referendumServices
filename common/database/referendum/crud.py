from sqlalchemy.orm import Session, noload
from sqlalchemy.exc import SQLAlchemyError, IntegrityError
from pydantic import BaseModel
from typing import Any, Dict, Generic, List, TypeVar, Type, Union, Optional

from common.database.referendum import models, schemas

import logging

logger = logging.getLogger(__name__)

ModelType = TypeVar("ModelType", bound=models.Base)
CreateSchemaType = TypeVar("CreateSchemaType", bound=BaseModel)
UpdateSchemaType = TypeVar("UpdateSchemaType", bound=BaseModel)

T = TypeVar("T")


class CRUDException(Exception):
    pass


class ObjectNotFoundException(CRUDException):
    pass


class ObjectAlreadyExistsException(CRUDException):
    pass


class DatabaseException(CRUDException):
    pass


class DependencyException(CRUDException):
    pass


class NullValueException(CRUDException):
    pass


class BaseCRUD(Generic[ModelType, CreateSchemaType, UpdateSchemaType]):
    def __init__(self, model: Type[ModelType]):
        self.model = model

    def create(self, db: Session, obj_in: CreateSchemaType) -> ModelType:
        try:
            obj_data = obj_in.model_dump()
            for field, value in obj_data.items():
                if value is None and self.model.__table__.columns[field].nullable is False:
                    raise NullValueException(f"Null value provided for non-nullable field: {field}")

            db_obj = self.model(**obj_data)
            db.add(db_obj)
            db.commit()
            db.refresh(db_obj)
            return db_obj
        except IntegrityError as e:
            db.rollback()
<<<<<<< HEAD
            logger.error(str(e))
=======
            logger.error(f"Failed to create with database error {str(e)}")
>>>>>>> 7d0b7a91
            if "unique constraint" in str(e).lower():
                raise ObjectAlreadyExistsException("Object already exists")
            raise DatabaseException(f"Integrity error: {str(e)}")
        except NullValueException as e:
            db.rollback()
            raise e
        except SQLAlchemyError as e:
            db.rollback()
            raise DatabaseException(f"Database error: {str(e)}")

    def read(self, db: Session, obj_id: int) -> T:
        db_obj = db.query(self.model).filter(self.model.id == obj_id).first()
        if db_obj is None:
            raise ObjectNotFoundException("Object not found")
        return db_obj

    def read_all(self, db: Session, *, skip: int = 0, limit: int = 100) -> List[ModelType]:
        return db.query(self.model).offset(skip).limit(limit).all()

    def read_filtered(
        self, db: Session, *, filters: Dict[str, Any], skip: int = 0, limit: int = 100
    ) -> List[ModelType]:
        query = db.query(self.model)
        for prop, value in filters.items():
            query = query.filter(getattr(self.model, prop) == value)
        return query.offset(skip).limit(limit).all()

    def update(
        self,
        db: Session,
        *,
        db_obj: ModelType,
        obj_in: Union[UpdateSchemaType, Dict[str, Any]],
    ) -> ModelType:
        if db_obj is None:
            raise ObjectNotFoundException("Object not found")
        try:
            obj_data = obj_in.model_dump(exclude_unset=True)
            if isinstance(obj_in, dict):
                update_data = obj_in
            else:
                update_data = obj_in.model_dump(exclude_unset=True)
            for field in obj_data:
                if field in update_data:
                    setattr(db_obj, field, update_data[field])
            db.add(db_obj)
            db.commit()
            db.refresh(db_obj)
            return db_obj
        except SQLAlchemyError as e:
            db.rollback()
            raise DatabaseException(f"Database error: {str(e)}")

    def delete(self, db: Session, obj_id: int) -> None:
        obj = db.get(self.model, obj_id)
        if obj is None:
            raise ObjectNotFoundException("Object not found")
        try:
            db.delete(obj)
            db.commit()
        except SQLAlchemyError as e:
            db.rollback()
            raise DatabaseException(f"Database error: {str(e)}")


class BillCRUD(BaseCRUD[models.Bill, schemas.Bill.Base, schemas.Bill.Record]):
    def get_bill_by_legiscan_id(self, db: Session, legiscan_id: int) -> models.Bill:
        try:
            bill = db.query(models.Bill).filter(models.Bill.legiscan_id == legiscan_id).first()
            if bill is None:
                raise ObjectNotFoundException(f"Bill with legiscan_id {legiscan_id} not found")
            return bill
        except SQLAlchemyError as e:
            raise DatabaseException(f"Database error: {str(e)}")

    def add_topic(self, db: Session, bill_id: int, topic_id: int):
        db_bill = self.read(db=db, obj_id=bill_id)
        db_topic = db.query(models.Topic).filter(models.Topic.id == topic_id).first()
        if not db_topic:
            raise ObjectNotFoundException(f"Topic not found for id: {topic_id}")
        db_bill.topics.append(db_topic)
        db.commit()

    def remove_topic(self, db: Session, bill_id: int, topic_id: int):
        db_bill = self.read(db=db, obj_id=bill_id)
        db_topic = db.query(models.Topic).filter(models.Topic.id == topic_id).first()
        if not db_topic:
            raise ObjectNotFoundException(f"Topic not found for id: {topic_id}")
        if db_topic not in db_bill.topics:
            raise ObjectNotFoundException(
                f"Cannot unfollow, bill {bill_id} does not have topic {topic_id}"
            )
        db_bill.topics.remove(db_topic)
        db.commit()

    def add_sponsor(self, db: Session, bill_id: int, legislator_id: int, is_primary: bool = False):
        db_bill = self.read(db=db, obj_id=bill_id)
        db_legislator = (
            db.query(models.Legislator).filter(models.Legislator.id == legislator_id).first()
        )
        if not db_legislator:
            raise ObjectNotFoundException(f"Legislator not found for id: {legislator_id}")

        # Check if the sponsor already exists
        existing_sponsor = [
            sponsor for sponsor in db_bill.sponsors if sponsor.legislator_id == legislator_id
        ]
        if existing_sponsor:
            existing_sponsor = existing_sponsor[0]
            if existing_sponsor.is_primary != is_primary:
                existing_sponsor.is_primary = is_primary
                db.commit()
        else:
            db.execute(
                models.bill_sponsors.insert().values(
                    bill_id=bill_id, legislator_id=legislator_id, is_primary=is_primary
                )
            )
        db.commit()

    def remove_sponsor(
        self,
        db: Session,
        bill_id: int,
        legislator_id: int,
    ):
        db_bill = self.read(db=db, obj_id=bill_id)
        db_legislator = (
            db.query(models.Legislator).filter(models.Legislator.id == legislator_id).first()
        )
        if not db_legislator:
            raise ObjectNotFoundException(f"Legislator not found for id: {legislator_id}")
        if db_legislator not in db_bill.sponsors:
            raise ObjectNotFoundException(
                f"Cannot remove, bill {bill_id} does not have sponsor {legislator_id}"
            )
        db_bill.sponsors.remove(db_legislator)
        db.commit()


class BillActionCRUD(
    BaseCRUD[models.BillAction, schemas.BillAction.Base, schemas.BillAction.Record]
):
    pass


class CommitteeCRUD(BaseCRUD[models.Committee, schemas.Committee.Base, schemas.Committee.Record]):
    def add_legislator_membership(self, db: Session, committee_id: int, legislator_id: int):
        db_committee = self.read(db=db, obj_id=committee_id)
        db_legislator = (
            db.query(models.Legislator).filter(models.Legislator.id == legislator_id).first()
        )
        if not db_legislator:
            raise ObjectNotFoundException(f"Legislator not found for id: {legislator_id}")
        db_committee.legislators.append(db_legislator)
        db.commit()

    def remove_legislator_membership(self, db: Session, committee_id: int, legislator_id: int):
        db_committee = self.read(db=db, obj_id=committee_id)
        db_legislator = (
            db.query(models.Legislator).filter(models.Legislator.id == legislator_id).first()
        )
        if not db_legislator:
            raise ObjectNotFoundException(f"Legislator not found for id: {legislator_id}")
        if db_legislator not in db_committee.legislators:
            raise ObjectNotFoundException(
                f"Cannot remove legislator membership, legislator {legislator_id} is not in committee {committee_id}"
            )
        db_committee.legislators.remove(db_legislator)
        db.commit()

    def get_legislators(self, db: Session, committee_id: int) -> List[models.Legislator]:
        try:
            db_committee = self.read(db=db, obj_id=committee_id)
            if db_committee is None:
                raise ObjectNotFoundException(f"User not found for id: {committee_id}")
            return db_committee.legislators
        except SQLAlchemyError as e:
            raise DatabaseException(f"Database error: {str(e)}")


class CommentCRUD(BaseCRUD[models.Comment, schemas.Comment.Record, schemas.Comment.Record]):
    def delete(self, db: Session, obj_id: int) -> None:
        db_comment = db.get(self.model, obj_id)
        if db_comment is None:
            raise ObjectNotFoundException("Comment not found")

        # Check if the comment has any children
        replies = db.query(models.Comment).filter(models.Comment.parent_id == obj_id).all()
        if len(replies) > 0:
            raise DependencyException("Cannot delete a comment with replies")
        try:
            db.delete(db_comment)
            db.commit()
        except SQLAlchemyError as e:
            db.rollback()
            raise DatabaseException(f"Database error: {str(e)}")


class LegislatorCRUD(
    BaseCRUD[models.Legislator, schemas.Legislator.Base, schemas.Legislator.Record]
):
    pass


class LegislativeBodyCRUD(
    BaseCRUD[
        models.LegislativeBody,
        schemas.LegislativeBody.Base,
        schemas.LegislativeBody.Record,
    ]
):
    pass


class PartyCRUD(BaseCRUD[models.Party, schemas.Party.Base, schemas.Party.Record]):
    pass


class RoleCRUD(BaseCRUD[models.Role, schemas.Role.Base, schemas.Role.Record]):
    pass


class StateCRUD(BaseCRUD[models.State, schemas.State.Base, schemas.State.Record]):
    pass


class TopicCRUD(BaseCRUD[models.Topic, schemas.Topic.Base, schemas.Topic.Record]):
    pass


class UserCRUD(BaseCRUD[models.User, schemas.UserCreate, schemas.UserCreate]):
    def get_user_by_email(self, db: Session, email: str) -> models.User:
        try:
            db_user = (
                db.query(models.User)
                # TODO - reenable this to avoid querying all relationships on authentication
                # .options(noload(models.User.topics), noload(models.User.bills))
                .filter(models.User.email == email).first()
            )
            if db_user is None:
                raise ObjectNotFoundException(f"User with email {email} not found")
            return db_user
        except SQLAlchemyError as e:
            raise DatabaseException(f"Database error: {str(e)}")

    def follow_topic(self, db: Session, user_id: int, topic_id: int):
        db_user = self.read(db=db, obj_id=user_id)
        db_topic = db.query(models.Topic).filter(models.Topic.id == topic_id).first()
        if not db_topic:
            raise ObjectNotFoundException(f"Topic not found for id: {topic_id}")
        db_user.followed_topics.append(db_topic)
        db.commit()

    def unfollow_topic(self, db: Session, user_id: int, topic_id: int):
        db_user = self.read(db=db, obj_id=user_id)
        db_topic = db.query(models.Topic).filter(models.Topic.id == topic_id).first()
        if not db_topic:
            raise ObjectNotFoundException(f"Topic not found for id: {topic_id}")
        if db_topic not in db_user.followed_topics:
            raise ObjectNotFoundException(
                f"Cannot unfollow, User {user_id} is not following topic {topic_id}"
            )
        db_user.followed_topics.remove(db_topic)
        db.commit()

    def get_user_topics(self, db: Session, user_id: int) -> List[models.Topic]:
        try:
            db_user = db.query(models.User).filter(models.User.id == user_id).first()
            if db_user is None:
                raise ObjectNotFoundException(f"User not found for id: {user_id}")
            return db_user.followed_topics
        except SQLAlchemyError as e:
            raise DatabaseException(f"Database error: {str(e)}")

    def follow_bill(self, db: Session, user_id: int, bill_id: int):
        db_user = self.read(db=db, obj_id=user_id)
        db_bill = db.query(models.Bill).filter(models.Bill.id == bill_id).first()
        if not db_bill:
            raise ObjectNotFoundException(f"Bill not found for id: {bill_id}")
        db_user.followed_bills.append(db_bill)
        db.commit()

    def unfollow_bill(self, db: Session, user_id: int, bill_id: int):
        db_user = self.read(db=db, obj_id=user_id)
        db_bill = db.query(models.Bill).filter(models.Bill.id == bill_id).first()
        if not db_bill:
            raise ObjectNotFoundException(f"Bill not found for id: {bill_id}")
        if db_bill not in db_user.followed_bills:
            raise ObjectNotFoundException(
                f"Cannot unfollow, User {user_id} is not following bill {bill_id}"
            )
        db_user.followed_bills.remove(db_bill)
        db.commit()

    def get_user_bills(self, db: Session, user_id: int) -> List[models.Bill]:
        try:
            db_user = self.read(db=db, obj_id=user_id)
            return db_user.followed_bills
        except SQLAlchemyError as e:
            raise DatabaseException(f"Database error: {str(e)}")

    def follow_legislator(self, db: Session, user_id: int, legislator_id: int):
        db_user = self.read(db=db, obj_id=user_id)
        db_legislator = (
            db.query(models.Legislator).filter(models.Legislator.id == legislator_id).first()
        )
        if not db_legislator:
            raise ObjectNotFoundException(f"Legislator not found for id: {legislator_id}")
        db_user.followed_legislators.append(db_legislator)
        db.commit()

    def unfollow_legislator(self, db: Session, user_id: int, legislator_id: int):
        db_user = self.read(db=db, obj_id=user_id)
        db_legislator = (
            db.query(models.Legislator).filter(models.Legislator.id == legislator_id).first()
        )
        if not db_legislator:
            raise ObjectNotFoundException(f"Legislator not found for id: {legislator_id}")
        if db_legislator not in db_user.followed_legislators:
            raise ObjectNotFoundException(
                f"Cannot unfollow, User {user_id} is not following legislator {legislator_id}"
            )
        db_user.followed_legislators.remove(db_legislator)
        db.commit()

    def get_user_legislators(self, db: Session, user_id: int) -> List[models.Legislator]:
        try:
            db_user = self.read(db=db, obj_id=user_id)
            return db_user.followed_legislators
        except SQLAlchemyError as e:
            raise DatabaseException(f"Database error: {str(e)}")

    def like_comment(self, db: Session, user_id: int, comment_id: int):
        db_user = self.read(db=db, obj_id=user_id)
        db_comment = db.query(models.Comment).filter(models.Comment.id == comment_id).first()
        if not db_comment:
            raise ObjectNotFoundException(f"Comment not found for id: {comment_id}")
        db_user.liked_comments.append(db_comment)
        db.commit()

    def unlike_comment(self, db: Session, user_id: int, comment_id: int):
        db_user = self.read(db=db, obj_id=user_id)
        db_comment = db.query(models.Comment).filter(models.Comment.id == comment_id).first()
        if not db_comment:
            raise ObjectNotFoundException(f"Comment not found for id: {comment_id}")
        if db_comment not in db_user.liked_comments:
            raise ObjectNotFoundException(
                f"Cannot unfollow, User {user_id} is not following bill {comment_id}"
            )
        db_user.liked_comments.remove(db_comment)
        db.commit()


class LegislatorVoteCRUD(
    BaseCRUD[
        models.LegislatorVote,
        schemas.LegislatorVote.Base,
        schemas.LegislatorVote.Record,
    ]
):
    def create_or_update_vote(self, db: Session, vote: schemas.LegislatorVote.Record):
        try:
            db_vote = (
                db.query(self.model)
                .filter(
                    models.LegislatorVote.legislator_id == vote.legislator_id,
                    models.LegislatorVote.bill_id == vote.bill_id,
                    models.LegislatorVote.bill_action_id == vote.bill_action_id,
                )
                .first()
            )

            if db_vote:
                for key, value in vote.model_dump().items():
                    setattr(db_vote, key, value)
            else:
                db_vote = self.model(**vote.model_dump())
                db.add(db_vote)

            db.commit()
            db.refresh(db_vote)
            return db_vote
        except SQLAlchemyError as e:
            db.rollback()
            raise DatabaseException(f"Database error: {str(e)}")

    def get_votes_for_bill(self, db: Session, bill_id: int) -> List[models.LegislatorVote]:
        return self.read_filtered(db=db, filters={"bill_id": bill_id})

    def get_votes_for_legislator(
        self, db: Session, legislator_id: int
    ) -> List[models.LegislatorVote]:
        return self.read_filtered(db=db, filters={"legislator_id": legislator_id})


class UserVoteCRUD(BaseCRUD[models.UserVote, schemas.UserVoteCreate, schemas.UserVote]):
    def cast_vote(self, db: Session, vote: schemas.UserVote):
        try:
            db_vote = (
                db.query(self.model)
                .filter(
                    models.UserVote.user_id == vote.user_id,
                    models.UserVote.bill_id == vote.bill_id,
                )
                .first()
            )

            if db_vote:
                for key, value in vote.model_dump().items():
                    setattr(db_vote, key, value)
            else:
                db_vote = self.model(**vote.model_dump())
                db.add(db_vote)

            db.commit()
            db.refresh(db_vote)
            return db_vote
        except SQLAlchemyError as e:
            db.rollback()
            raise DatabaseException(f"Database error: {str(e)}")

    def uncast_vote(self, db: Session, user_id: int, bill_id: int) -> None:
        try:
            db_vote = (
                db.query(self.model)
                .filter(
                    models.UserVote.user_id == user_id,
                    models.UserVote.bill_id == bill_id,
                )
                .first()
            )

            if db_vote:
                db.delete(db_vote)
                db.commit()
            else:
                raise ObjectNotFoundException(
                    f"No vote exists for user {user_id} on bill {bill_id}"
                )

        except SQLAlchemyError as e:
            db.rollback()
            raise DatabaseException(f"Database error: {str(e)}")

    def get_votes_for_bill(self, db: Session, bill_id: int) -> List[models.UserVote]:
        return self.read_filtered(db=db, filters={"bill_id": bill_id})

    def get_votes_for_user(
        self, db: Session, user_id: int, bill_id: Optional[int] = None
    ) -> List[models.UserVote]:
        filters = {"user_id": user_id}
        if bill_id is not None:
            filters["bill_id"] = bill_id
        return self.read_filtered(db=db, filters=filters)


bill = BillCRUD(models.Bill)
bill_action = BillActionCRUD(models.BillAction)
comment = CommentCRUD(models.Comment)
committee = CommitteeCRUD(models.Committee)
legislator = LegislatorCRUD(models.Legislator)
legislative_body = LegislativeBodyCRUD(models.LegislativeBody)
legislator_vote = LegislatorVoteCRUD(models.LegislatorVote)
party = PartyCRUD(models.Party)
role = RoleCRUD(models.Role)
state = StateCRUD(models.State)
topic = TopicCRUD(models.Topic)
user = UserCRUD(models.User)
user_vote = UserVoteCRUD(models.UserVote)<|MERGE_RESOLUTION|>--- conflicted
+++ resolved
@@ -58,11 +58,7 @@
             return db_obj
         except IntegrityError as e:
             db.rollback()
-<<<<<<< HEAD
-            logger.error(str(e))
-=======
             logger.error(f"Failed to create with database error {str(e)}")
->>>>>>> 7d0b7a91
             if "unique constraint" in str(e).lower():
                 raise ObjectAlreadyExistsException("Object already exists")
             raise DatabaseException(f"Integrity error: {str(e)}")
