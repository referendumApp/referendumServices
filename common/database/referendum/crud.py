--- conflicted
+++ resolved
@@ -5,10 +5,8 @@
 from sqlalchemy import Column
 from sqlalchemy.exc import IntegrityError, SQLAlchemyError
 from sqlalchemy.orm import Session, joinedload
-<<<<<<< HEAD
 from sqlalchemy.sql.elements import BinaryExpression, ColumnElement
-=======
->>>>>>> 23f94eb9
+
 
 from common.database.referendum import models, schemas
 
