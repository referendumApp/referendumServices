--- conflicted
+++ resolved
@@ -4,11 +4,8 @@
 COPY requirements.txt .
 RUN pip install --no-cache-dir --upgrade -r requirements.txt
 
-<<<<<<< HEAD
-# App stage
-=======
+
 # API stage
->>>>>>> 5bc8860a
 FROM base AS api
 
 COPY src/api /code/api
@@ -16,7 +13,8 @@
 COPY scripts/entrypoint.sh /code/entrypoint.sh
 RUN chmod +x /code/entrypoint.sh
 
-<<<<<<< HEAD
+CMD ["/code/entrypoint.sh"]
+
 
 # Pipeline stage
 FROM base AS app
@@ -26,9 +24,6 @@
 
 CMD ["python", "-m", "pipeline.run"]
 
-=======
-CMD ["/code/entrypoint.sh"]
->>>>>>> 5bc8860a
 
 # Local init stage
 FROM base AS local-init
@@ -48,11 +43,7 @@
 # Test stage
 FROM base AS test
 
-<<<<<<< HEAD
-COPY src /code
-=======
 COPY src/api /code/api
->>>>>>> 5bc8860a
 COPY src/database /code/database
 COPY tests /code/tests
 
