import logging
import json
import os
import gc
from sqlalchemy import text
from sqlalchemy.exc import SQLAlchemyError
from typing import List

from common.database.referendum import connection as referendum_connection
from common.database.legiscan_api import connection as legiscan_api_connection
from common.object_storage.client import ObjectStorageClient
from pipeline.bill_text_extraction import BillTextExtractor
from pipeline.etl_config import ETLConfig

logging.basicConfig(level=logging.INFO)
logger = logging.getLogger(__name__)

BILL_TEXT_BUCKET_NAME = os.getenv("BILL_TEXT_BUCKET_NAME")


def get_legiscan_api_db():
    db = legiscan_api_connection.SessionLocal()
    if not check_db_connection(db):
        logger.error("Failed to connect to legiscan_api database")
        raise ConnectionError("legiscan_api database connection failed")
    try:
        yield db
    finally:
        db.close()


def get_referendum_db():
    db = referendum_connection.SessionLocal()
    if not check_db_connection(db):
        logger.error("Failed to connect to referendum database")
        raise ConnectionError("referendum database connection failed")
    try:
        yield db
    finally:
        db.close()


def check_db_connection(db_session):
    try:
        db_session.execute(text("SELECT 1"))
        return True
    except SQLAlchemyError as e:
        logger.error(f"Database connection failed: {str(e)}")
        return False
    except Exception as e:
        logger.error(f"Unexpected error during database connection check: {str(e)}")
        db_session.invalidate()
        raise


def extract_all(etl_configs: List[ETLConfig]):
    legiscan_db = next(get_legiscan_api_db())

    with legiscan_db.connection() as conn:
        for config in etl_configs:
            config.extract(conn)


def transform_all(etl_configs: List[ETLConfig]):
    for config in etl_configs:
        config.transform()


def load_all(etl_configs: List[ETLConfig]):
    referendum_db = next(get_referendum_db())

    with referendum_db.connection() as conn:
        for config in etl_configs:
            config.load(conn)


def run_etl():
    directory = os.path.dirname(os.path.abspath(__file__))
    config_filepath = f"{directory}/etl_configs.json"

    with open(config_filepath, "r") as config_file:
        config_data = json.load(config_file)
        etl_configs = [ETLConfig(**config) for config in config_data]

    try:
        logger.info("Beginning extraction")
        extract_all(etl_configs)
        logger.info("Beginning transformation")
        transform_all(etl_configs)
        logger.info("Beginning load")
        load_all(etl_configs)
        logger.info("ETL process completed successfully")
    except ConnectionError as e:
        logger.error(f"ETL process failed: {str(e)}")
    except Exception as e:
        logger.error(f"ETL process failed with unexpected error: {str(e)}")


def run_text_extraction(batch_size=20):
    storage_client = ObjectStorageClient()
    referendum_db = next(get_referendum_db())
    extractor = BillTextExtractor(
        storage_client=storage_client, db_session=referendum_db, bucket_name=BILL_TEXT_BUCKET_NAME
    )

    # Get bills to process
    required_text_hash_map = extractor.get_required_bill_text_hash_map()
    logger.info(f"Found {len(required_text_hash_map)} required bill texts in database")

    # Get already processed bills
    existing_hashes = extractor.get_stored_hashes()
    logger.info(f"Found {len(existing_hashes)} existing bill texts")

    # Process missing bills
    missing_text_hash_map = {
        url_hash: url
        for url_hash, url in required_text_hash_map.items()
        if url_hash not in existing_hashes
    }
    logger.info(f"Processing {len(missing_text_hash_map)} missing bills")

    succeeded = 0
    failed = 0
    hash_map_items = list(missing_text_hash_map.items())
<<<<<<< HEAD
    total_items = len(hash_map_items)
    total_batches = (total_items + batch_size - 1) // batch_size
    progress_interval = max(1, total_batches // 10)
    logger.info(
        f"Processing {total_items} missing bills across {total_batches} batches (batch_size={batch_size})"
    )
    for i in range(0, len(hash_map_items), batch_size):
        batch = dict(hash_map_items[i : i + batch_size])
        current_batch = i // batch_size + 1
        logger.info(f"Processing batch {current_batch}/{total_batches}, size: {len(batch)}")
        for url_hash, url in batch.items():
            logger.info(f"Processing url for hash {url_hash}")
=======
    for i in range(0, len(hash_map_items), batch_size):
        batch = dict(hash_map_items[i : i + batch_size])
        logger.info(f"Processing batch {i // batch_size + 1}, size: {len(batch)}")

        for url_hash, url in batch.items():
>>>>>>> 85c21c7f
            try:
                extractor.process_bill(url_hash, url)
                succeeded += 1
            except Exception as e:
<<<<<<< HEAD
                logger.error(f"Failed to process with error: {str(e)}")
                failed += 1

        gc.collect()
        if current_batch % progress_interval == 0:
            logger.info(
                f"Progress: {current_batch}/{total_batches} batches completed ({(current_batch / total_batches * 100):.1f}%)"
            )

    logger.info(
        f"Text extraction completed. "
        f"Total Succeeded: {succeeded}, "
        f"Total Failed: {failed}, "
        f"Success Rate: {(succeeded / (succeeded + failed) * 100):.1f}%"
    )

=======
                logger.error(f"Failed to process bill text for url {url}: {str(e)}")
                failed += 1

        # Force garbage collection after each batch
        gc.collect()

    logger.info(f"Text extraction completed. " f"Succeeded: {succeeded}, " f"Failed: {failed}, ")
>>>>>>> 85c21c7f
    if failed > 0:
        raise Exception(f"Text extraction had {failed} failures")


def orchestrate():
    """Orchestrate the complete ETL and text extraction process."""
    try:
        logger.info("ETL process starting")
        run_etl()
        logger.info("Text extraction starting")
        run_text_extraction()
        logger.info("ETL orchestration completed")
    except Exception as e:
        logger.error(f"ETL orchestration failed: {str(e)}")
        raise


if __name__ == "__main__":
    orchestrate()<|MERGE_RESOLUTION|>--- conflicted
+++ resolved
@@ -122,7 +122,6 @@
     succeeded = 0
     failed = 0
     hash_map_items = list(missing_text_hash_map.items())
-<<<<<<< HEAD
     total_items = len(hash_map_items)
     total_batches = (total_items + batch_size - 1) // batch_size
     progress_interval = max(1, total_batches // 10)
@@ -135,18 +134,10 @@
         logger.info(f"Processing batch {current_batch}/{total_batches}, size: {len(batch)}")
         for url_hash, url in batch.items():
             logger.info(f"Processing url for hash {url_hash}")
-=======
-    for i in range(0, len(hash_map_items), batch_size):
-        batch = dict(hash_map_items[i : i + batch_size])
-        logger.info(f"Processing batch {i // batch_size + 1}, size: {len(batch)}")
-
-        for url_hash, url in batch.items():
->>>>>>> 85c21c7f
             try:
                 extractor.process_bill(url_hash, url)
                 succeeded += 1
             except Exception as e:
-<<<<<<< HEAD
                 logger.error(f"Failed to process with error: {str(e)}")
                 failed += 1
 
@@ -162,16 +153,6 @@
         f"Total Failed: {failed}, "
         f"Success Rate: {(succeeded / (succeeded + failed) * 100):.1f}%"
     )
-
-=======
-                logger.error(f"Failed to process bill text for url {url}: {str(e)}")
-                failed += 1
-
-        # Force garbage collection after each batch
-        gc.collect()
-
-    logger.info(f"Text extraction completed. " f"Succeeded: {succeeded}, " f"Failed: {failed}, ")
->>>>>>> 85c21c7f
     if failed > 0:
         raise Exception(f"Text extraction had {failed} failures")
 
