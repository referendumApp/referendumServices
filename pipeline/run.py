import logging
import pandas as pd
import sqlalchemy
import json
import os
from sqlalchemy import text
from sqlalchemy.exc import SQLAlchemyError
from typing import Dict

from common.database.referendum import connection as referendum_connection
from common.database.legiscan_api import connection as legiscan_api_connection

logging.basicConfig(level=logging.INFO)
logger = logging.getLogger(__name__)


def get_legiscan_api_db():
    db = legiscan_api_connection.SessionLocal()
    try:
        yield db
    finally:
        db.close()


def get_referendum_db():
    db = referendum_connection.SessionLocal()
    try:
        yield db
    finally:
        db.close()


def check_db_connection(db_session):
    try:
        db_session.execute(text("SELECT 1"))
        return True
    except SQLAlchemyError as e:
        logger.error(f"Database connection failed: {str(e)}")
        return False
    except Exception as e:
        logger.error(f"Unexpected error during database connection check: {str(e)}")
        db_session.invalidate()
        raise


def extract(etl_configs) -> Dict[str, pd.DataFrame]:
    legiscan_db = next(get_legiscan_api_db())

    if check_db_connection(legiscan_db):

        with legiscan_db.connection() as conn:
            for config in etl_configs:
                table_name = config["source"]
                logger.info(f"extracting table {table_name}")
                try:
                    df = pd.read_sql(table_name, con=conn)

                    for transformation in config.get("transformations", []):
                        if transformation["function"] == "keep_columns":
                            columns_to_keep = transformation["parameters"]["columns"]
                            df = df[columns_to_keep]

                    config["dataframe"] = df

                except Exception as e:
                    logger.error(f"Error processing table {table_name}: {e}")

        return etl_configs

    else:
        logger.error("Failed to connect to Legiscan API database. Extraction aborted.")
        raise ConnectionError("Legiscan API database connection failed")


def transform(etl_configs) -> Dict[str, pd.DataFrame]:
    for config in etl_configs:
        table_name = config["source"]
        logger.info(f"Transforming table {table_name}")

        try:
            df = config["dataframe"]

            for transformation in config.get("transformations", []):
                if transformation["function"] == "rename":
                    columns_to_rename = transformation["parameters"]["columns"]
                    df = df.rename(columns=columns_to_rename)

                elif transformation["function"] == "set_primary_sponsor":
                    sponsor_type_col = transformation["parameters"]["sponsor_type_column"]
                    is_primary_col = transformation["parameters"]["is_primary_column"]

                    df[is_primary_col] = df[sponsor_type_col] == 1

                    df = df.drop(columns=[sponsor_type_col])
                elif transformation["function"] == "duplicate":
                    source_name = transformation["parameters"]["source_name"]
                    destination_name = transformation["parameters"]["destination_name"]
                    df[destination_name] = df[source_name]

            config["dataframe"] = df

        except Exception as e:
            logger.error(f"Error transforming data for table {table_name}: {e}")
            raise

    return etl_configs


def load(etl_configs):
    referendum_db = next(get_referendum_db())

    if check_db_connection(referendum_db):
        try:
            inspector = sqlalchemy.inspect(referendum_db.connection())
            tables = inspector.get_table_names()

            logger.info(f"Tables in Referendum database: {tables}")
            for table in tables:
                columns = inspector.get_columns(table)
                column_names = [column["name"] for column in columns]
                logger.info(f"Columns in '{table}' table: {column_names}")
        except Exception as e:
            logger.error(f"Error fetching table metadata: {e}")
            raise

        # Process the ETL load
        for config in etl_configs:
            destination_table = config["destination"]
            logger.info(f"Loading table {destination_table}")
            df = config["dataframe"]
            try:
                df.to_sql(
                    destination_table,
                    referendum_db.bind,
                    if_exists="append",
                    index=False,
                )

            except Exception as e:
                logger.error(f"Error inserting data into '{destination_table}': {e}")
                raise
    else:
        logger.error("Failed to connect to Referendum database. Load aborted.")
        raise ConnectionError("Referendum database connection failed")


def orchestrate_etl():
<<<<<<< HEAD
    directory = os.path.dirname(os.path.abspath(__file__))
    config_filepath = f"{directory}/etl_configs.json"

    with open(config_filepath, "r") as config_file:
        etl_configs = json.load(config_file)
=======
    etl_configs = [
        {
            "source": "ls_state",
            "destination": "states",
            "transformations": [
                {
                    "function": "keep_columns",
                    "parameters": {"columns": ["state_id", "state_name"]},
                },
                {
                    "function": "rename",
                    "parameters": {"columns": {"state_id": "id", "state_name": "name"}},
                },
            ],
            "dataframe": None,
        },
        {
            "source": "ls_role",
            "destination": "roles",
            "transformations": [
                {
                    "function": "keep_columns",
                    "parameters": {"columns": ["role_id", "role_name"]},
                },
                {
                    "function": "rename",
                    "parameters": {"columns": {"role_id": "id", "role_name": "name"}},
                },
            ],
            "dataframe": None,
        },
        {
            "source": "ls_body",
            "destination": "legislative_bodys",
            "transformations": [
                {
                    "function": "keep_columns",
                    "parameters": {"columns": ["body_id", "state_id", "role_id"]},
                },
                {
                    "function": "rename",
                    "parameters": {"columns": {"body_id": "id"}},
                },
            ],
            "dataframe": None,
        },
        {
            "source": "ls_party",
            "destination": "partys",
            "transformations": [
                {
                    "function": "keep_columns",
                    "parameters": {"columns": ["party_id", "party_name"]},
                },
                {
                    "function": "rename",
                    "parameters": {"columns": {"party_id": "id", "party_name": "name"}},
                },
            ],
            "dataframe": None,
        },
        {
            "source": "ls_bill",
            "destination": "bills",
            "transformations": [
                {
                    "function": "keep_columns",
                    "parameters": {
                        "columns": [
                            "bill_id",
                            "title",
                            "description",
                            "state_id",
                            "body_id",
                            "bill_number",
                            "session_id",
                            "status_id",
                            "status_date",
                        ]
                    },
                },
                {
                    "function": "rename",
                    "parameters": {
                        "columns": {
                            "bill_id": "id",
                            "bill_number": "identifier",
                            "body_id": "legislative_body_id",
                        }
                    },
                },
                {
                    "function": "duplicate",
                    "parameters": {
                        "source_name": "id",
                        "destination_name": "legiscan_id",
                    },
                },
            ],
            "dataframe": None,
        },
        {
            "source": "ls_people",
            "destination": "legislators",
            "transformations": [
                {
                    "function": "keep_columns",
                    "parameters": {
                        "columns": [
                            "people_id",
                            "name",
                            "party_id",
                            "state_id",
                            "district",
                        ]
                    },
                },
                {
                    "function": "rename",
                    "parameters": {"columns": {"people_id": "id"}},
                },
                {
                    "function": "duplicate",
                    "parameters": {
                        "source_name": "id",
                        "destination_name": "legiscan_id",
                    },
                },
            ],
            "dataframe": None,
        },
        {
            "source": "ls_committee",
            "destination": "committees",
            "transformations": [
                {
                    "function": "keep_columns",
                    "parameters": {
                        "columns": [
                            "committee_id",
                            "committee_body_id",
                            "committee_name",
                        ]
                    },
                },
                {
                    "function": "rename",
                    "parameters": {
                        "columns": {
                            "committee_id": "id",
                            "committee_body_id": "legislative_body_id",
                            "committee_name": "name",
                        }
                    },
                },
            ],
            "dataframe": None,
        },
        # {
        #     "source": "ls_bill_vote",
        #     "destination": "bill_actions",
        #     "transformations": [
        #         {
        #             "function": "keep_columns",
        #             "parameters": {
        #                 "columns": [
        #                     "bill_id",
        #                     "created",
        #                     "passed",
        #                 ]
        #             },
        #         },
        #         {
        #             "function": "rename",
        #             "parameters": {
        #                 "columns": {
        #                     "created": "date",
        #                     "passed": "type",
        #                 }
        #             },
        #         },
        #     ],
        #     "dataframe": None,
        # },
        # {
        #     "source": "ls_bill_sponsor",
        #     "destination": "bill_sponsors",
        #     "transformations": [
        #         {
        #             "function": "keep_columns",
        #             "parameters": {
        #                 "columns": ["bill_id", "people_id", "sponsor_type_id"]
        #                 ### bill_id has relationship with bill.id, which we create ??? ###
        #             },
        #         },
        #         {
        #             "function": "rename",
        #             "parameters": {"columns": {"people_id": "legislator_id"}},
        #         },
        #         {
        #             "function": "set_primary_sponsor",
        #             "parameters": {
        #                 "sponsor_type_column": "sponsor_type_id",
        #                 "is_primary_column": "is_primary"
        #             }
        #         }
        #     ],
        #     "dataframe": None,
        # },
    ]
>>>>>>> 0d300301
    try:
        logger.info("ETL process starting")
        logger.info("Beginning extraction")
        etl_configs = extract(etl_configs)
        logger.info("Beginning transformation")
        etl_configs = transform(etl_configs)
        logger.info("Beginning load")
        load(etl_configs)
        logger.info("ETL process completed successfully")
    except ConnectionError as e:
        logger.error(f"ETL process failed: {str(e)}")
    except Exception as e:
        logger.error(f"ETL process failed with unexpected error: {str(e)}")


if __name__ == "__main__":
    orchestrate_etl()<|MERGE_RESOLUTION|>--- conflicted
+++ resolved
@@ -145,224 +145,12 @@
 
 
 def orchestrate_etl():
-<<<<<<< HEAD
     directory = os.path.dirname(os.path.abspath(__file__))
     config_filepath = f"{directory}/etl_configs.json"
 
     with open(config_filepath, "r") as config_file:
         etl_configs = json.load(config_file)
-=======
-    etl_configs = [
-        {
-            "source": "ls_state",
-            "destination": "states",
-            "transformations": [
-                {
-                    "function": "keep_columns",
-                    "parameters": {"columns": ["state_id", "state_name"]},
-                },
-                {
-                    "function": "rename",
-                    "parameters": {"columns": {"state_id": "id", "state_name": "name"}},
-                },
-            ],
-            "dataframe": None,
-        },
-        {
-            "source": "ls_role",
-            "destination": "roles",
-            "transformations": [
-                {
-                    "function": "keep_columns",
-                    "parameters": {"columns": ["role_id", "role_name"]},
-                },
-                {
-                    "function": "rename",
-                    "parameters": {"columns": {"role_id": "id", "role_name": "name"}},
-                },
-            ],
-            "dataframe": None,
-        },
-        {
-            "source": "ls_body",
-            "destination": "legislative_bodys",
-            "transformations": [
-                {
-                    "function": "keep_columns",
-                    "parameters": {"columns": ["body_id", "state_id", "role_id"]},
-                },
-                {
-                    "function": "rename",
-                    "parameters": {"columns": {"body_id": "id"}},
-                },
-            ],
-            "dataframe": None,
-        },
-        {
-            "source": "ls_party",
-            "destination": "partys",
-            "transformations": [
-                {
-                    "function": "keep_columns",
-                    "parameters": {"columns": ["party_id", "party_name"]},
-                },
-                {
-                    "function": "rename",
-                    "parameters": {"columns": {"party_id": "id", "party_name": "name"}},
-                },
-            ],
-            "dataframe": None,
-        },
-        {
-            "source": "ls_bill",
-            "destination": "bills",
-            "transformations": [
-                {
-                    "function": "keep_columns",
-                    "parameters": {
-                        "columns": [
-                            "bill_id",
-                            "title",
-                            "description",
-                            "state_id",
-                            "body_id",
-                            "bill_number",
-                            "session_id",
-                            "status_id",
-                            "status_date",
-                        ]
-                    },
-                },
-                {
-                    "function": "rename",
-                    "parameters": {
-                        "columns": {
-                            "bill_id": "id",
-                            "bill_number": "identifier",
-                            "body_id": "legislative_body_id",
-                        }
-                    },
-                },
-                {
-                    "function": "duplicate",
-                    "parameters": {
-                        "source_name": "id",
-                        "destination_name": "legiscan_id",
-                    },
-                },
-            ],
-            "dataframe": None,
-        },
-        {
-            "source": "ls_people",
-            "destination": "legislators",
-            "transformations": [
-                {
-                    "function": "keep_columns",
-                    "parameters": {
-                        "columns": [
-                            "people_id",
-                            "name",
-                            "party_id",
-                            "state_id",
-                            "district",
-                        ]
-                    },
-                },
-                {
-                    "function": "rename",
-                    "parameters": {"columns": {"people_id": "id"}},
-                },
-                {
-                    "function": "duplicate",
-                    "parameters": {
-                        "source_name": "id",
-                        "destination_name": "legiscan_id",
-                    },
-                },
-            ],
-            "dataframe": None,
-        },
-        {
-            "source": "ls_committee",
-            "destination": "committees",
-            "transformations": [
-                {
-                    "function": "keep_columns",
-                    "parameters": {
-                        "columns": [
-                            "committee_id",
-                            "committee_body_id",
-                            "committee_name",
-                        ]
-                    },
-                },
-                {
-                    "function": "rename",
-                    "parameters": {
-                        "columns": {
-                            "committee_id": "id",
-                            "committee_body_id": "legislative_body_id",
-                            "committee_name": "name",
-                        }
-                    },
-                },
-            ],
-            "dataframe": None,
-        },
-        # {
-        #     "source": "ls_bill_vote",
-        #     "destination": "bill_actions",
-        #     "transformations": [
-        #         {
-        #             "function": "keep_columns",
-        #             "parameters": {
-        #                 "columns": [
-        #                     "bill_id",
-        #                     "created",
-        #                     "passed",
-        #                 ]
-        #             },
-        #         },
-        #         {
-        #             "function": "rename",
-        #             "parameters": {
-        #                 "columns": {
-        #                     "created": "date",
-        #                     "passed": "type",
-        #                 }
-        #             },
-        #         },
-        #     ],
-        #     "dataframe": None,
-        # },
-        # {
-        #     "source": "ls_bill_sponsor",
-        #     "destination": "bill_sponsors",
-        #     "transformations": [
-        #         {
-        #             "function": "keep_columns",
-        #             "parameters": {
-        #                 "columns": ["bill_id", "people_id", "sponsor_type_id"]
-        #                 ### bill_id has relationship with bill.id, which we create ??? ###
-        #             },
-        #         },
-        #         {
-        #             "function": "rename",
-        #             "parameters": {"columns": {"people_id": "legislator_id"}},
-        #         },
-        #         {
-        #             "function": "set_primary_sponsor",
-        #             "parameters": {
-        #                 "sponsor_type_column": "sponsor_type_id",
-        #                 "is_primary_column": "is_primary"
-        #             }
-        #         }
-        #     ],
-        #     "dataframe": None,
-        # },
-    ]
->>>>>>> 0d300301
+
     try:
         logger.info("ETL process starting")
         logger.info("Beginning extraction")
