import logging
import json
import os
import gc
from sqlalchemy import text
from sqlalchemy.exc import SQLAlchemyError
from typing import List

from common.database.referendum import connection as referendum_connection
from common.database.legiscan_api import connection as legiscan_api_connection
from common.object_storage.client import ObjectStorageClient
from pipeline.bill_text_extraction import BillTextExtractor
from pipeline.etl_config import ETLConfig

logging.basicConfig(level=logging.INFO)
logger = logging.getLogger(__name__)

BILL_TEXT_BUCKET_NAME = os.getenv("BILL_TEXT_BUCKET_NAME")


def get_legiscan_api_db():
    db = legiscan_api_connection.SessionLocal()
    if not check_db_connection(db):
        logger.error("Failed to connect to legiscan_api database")
        raise ConnectionError("legiscan_api database connection failed")
    try:
        yield db
    finally:
        db.close()


def get_referendum_db():
    db = referendum_connection.SessionLocal()
    if not check_db_connection(db):
        logger.error("Failed to connect to referendum database")
        raise ConnectionError("referendum database connection failed")
    try:
        yield db
    finally:
        db.close()


def check_db_connection(db_session):
    try:
        db_session.execute(text("SELECT 1"))
        return True
    except SQLAlchemyError as e:
        logger.error(f"Database connection failed: {str(e)}")
        return False
    except Exception as e:
        logger.error(f"Unexpected error during database connection check: {str(e)}")
        db_session.invalidate()
        raise


def extract_all(etl_configs: List[ETLConfig]):
    legiscan_db = next(get_legiscan_api_db())

    with legiscan_db.connection() as conn:
        for config in etl_configs:
            config.extract(conn)


def transform_all(etl_configs: List[ETLConfig]):
    for config in etl_configs:
        config.transform()


def load_all(etl_configs: List[ETLConfig]):
    referendum_db = next(get_referendum_db())

    with referendum_db.connection() as conn:
        for config in etl_configs:
            config.load(conn)


def run_etl():
    directory = os.path.dirname(os.path.abspath(__file__))
    config_filepath = f"{directory}/etl_configs.json"

    with open(config_filepath, "r") as config_file:
        config_data = json.load(config_file)
        etl_configs = [ETLConfig(**config) for config in config_data]

    try:
        logger.info("Beginning extraction")
        extract_all(etl_configs)
        logger.info("Beginning transformation")
        transform_all(etl_configs)
        logger.info("Beginning load")
        load_all(etl_configs)
        logger.info("ETL process completed successfully")
    except ConnectionError as e:
        logger.error(f"ETL process failed: {str(e)}")
    except Exception as e:
        logger.error(f"ETL process failed with unexpected error: {str(e)}")


def run_text_extraction(batch_size=20):
    storage_client = ObjectStorageClient()
    referendum_db = next(get_referendum_db())
    extractor = BillTextExtractor(
        storage_client=storage_client, db_session=referendum_db, bucket_name=BILL_TEXT_BUCKET_NAME
    )

    # Get bills to process
    required_text_hash_map = extractor.get_required_bill_text_hash_map()
    logger.info(f"Found {len(required_text_hash_map)} required bill texts in database")

    # Get already processed bills
    existing_hashes = extractor.get_stored_hashes()
    logger.info(f"Found {len(existing_hashes)} existing bill texts")

    # Process missing bills
    missing_text_hash_map = {
        url_hash: url
        for url_hash, url in required_text_hash_map.items()
        if url_hash not in existing_hashes
    }
    logger.info(f"Processing {len(missing_text_hash_map)} missing bills")

    succeeded = 0
    failed = 0
    hash_map_items = list(missing_text_hash_map.items())
    total_items = len(hash_map_items)
    total_batches = (total_items + batch_size - 1) // batch_size
    progress_interval = max(1, total_batches // 10)
    logger.info(
        f"Processing {total_items} missing bills across {total_batches} batches (batch_size={batch_size})"
    )
    for i in range(0, len(hash_map_items), batch_size):
        batch = dict(hash_map_items[i : i + batch_size])
        current_batch = i // batch_size + 1
        logger.info(f"Processing batch {current_batch}/{total_batches}, size: {len(batch)}")
        for url_hash, url in batch.items():
            logger.info(f"Processing url for hash {url_hash}")
            try:
                extractor.process_bill(url_hash, url)
                succeeded += 1
            except Exception as e:
                logger.error(f"Failed to process with error: {str(e)}")
                failed += 1

        gc.collect()
        if current_batch % progress_interval == 0:
            logger.info(
                f"Progress: {current_batch}/{total_batches} batches completed ({(current_batch / total_batches * 100):.1f}%)"
            )

    logger.info(
        f"Text extraction completed. "
        f"Total Succeeded: {succeeded}, "
        f"Total Failed: {failed}, "
        f"Success Rate: {(succeeded / (succeeded + failed) * 100):.1f}%"
    )
<<<<<<< HEAD

=======
>>>>>>> 0b7967e7
    if failed > 0:
        raise Exception(f"Text extraction had {failed} failures")


def orchestrate():
    """Orchestrate the complete ETL and text extraction process."""
    try:
        logger.info("ETL process starting")
        run_etl()
        logger.info("Text extraction starting")
        run_text_extraction()
        logger.info("ETL orchestration completed")
    except Exception as e:
        logger.error(f"ETL orchestration failed: {str(e)}")
        raise


if __name__ == "__main__":
    orchestrate()<|MERGE_RESOLUTION|>--- conflicted
+++ resolved
@@ -153,10 +153,6 @@
         f"Total Failed: {failed}, "
         f"Success Rate: {(succeeded / (succeeded + failed) * 100):.1f}%"
     )
-<<<<<<< HEAD
-
-=======
->>>>>>> 0b7967e7
     if failed > 0:
         raise Exception(f"Text extraction had {failed} failures")
 
