import io
from typing import Set, Dict
import logging
import requests
from sqlalchemy import text
from tenacity import retry, stop_after_attempt, wait_exponential
from pathlib import Path

from common.object_storage.schemas import StructuredBillText
from pipeline.bill_pdf_parser import BillPDFParser

logger = logging.getLogger(__name__)


class BillTextExtractor:
    CHUNK_SIZE = 32768

    def __init__(self, storage_client, db_session, bucket_name: str):
        self.storage_client = storage_client
        self.db_session = db_session
        self.bucket_name = bucket_name
        self.session = requests.Session()

    def get_required_bill_text_hash_map(self) -> Dict:
        query = """
            SELECT hash, url
            FROM bill_versions
            WHERE url IS NOT NULL
            AND hash IS NOT NULL
        """
        result = self.db_session.execute(text(query))
        return {row[0]: row[1] for row in result}

    def get_stored_hashes(self) -> Set[str]:
        """Get set of bill text hashes already stored"""
        existing_files = self.storage_client.list_filenames(self.bucket_name)
        return {Path(filename).stem for filename in existing_files}

    @retry(
        stop=stop_after_attempt(3), wait=wait_exponential(multiplier=1, min=4, max=10), reraise=True
    )
    def download_pdf(self, url: str) -> bytes:
        response = requests.get(url, timeout=30)
        response.raise_for_status()
        return response.content

<<<<<<< HEAD
    def store_text(self, structured_text: StructuredBillText, file_hash: str) -> None:
        """Store extracted text in object storage"""
        json_string = structured_text.model_dump_json()
        logger.warning(json_string)
        self.storage_client.upload_file(
            bucket=self.bucket_name,
            key=f"{file_hash}.json",
            file_obj=json_string.encode("utf-8"),
=======
    def save_results(self, structured_text: StructuredBillText, file_hash: str) -> None:
        """Store extracted text in object storage"""
        json_string = structured_text.model_dump_json()
        print(json_string)
        self.storage_client.upload_file(
            bucket=self.bucket_name,
            key=f"{file_hash}.json",
            file_obj=json_string.encode("utf-8"),
        )

        plain_text = structured_text.get_plain_text()
        self.storage_client.upload_file(
            bucket=self.bucket_name,
            key=f"{file_hash}.txt",
            file_obj=plain_text.encode("utf-8"),
>>>>>>> d3821076
        )

    def process_bill(self, url_hash: str, url: str):
        logger.info(f"Processing bill text for url {url}")

        pdf_bytes = self.download_pdf(url)

        parser = BillPDFParser(io.BytesIO(pdf_bytes))
        structured_text = parser.parse()
<<<<<<< HEAD

        self.store_text(structured_text, url_hash)
        logger.info(f"Saved bill text for url {url} at {url_hash}.txt")
=======

        self.save_results(structured_text, url_hash)

        logger.info(f"Saved bill text for url {url} as {url_hash}")
>>>>>>> d3821076
<|MERGE_RESOLUTION|>--- conflicted
+++ resolved
@@ -44,16 +44,6 @@
         response.raise_for_status()
         return response.content
 
-<<<<<<< HEAD
-    def store_text(self, structured_text: StructuredBillText, file_hash: str) -> None:
-        """Store extracted text in object storage"""
-        json_string = structured_text.model_dump_json()
-        logger.warning(json_string)
-        self.storage_client.upload_file(
-            bucket=self.bucket_name,
-            key=f"{file_hash}.json",
-            file_obj=json_string.encode("utf-8"),
-=======
     def save_results(self, structured_text: StructuredBillText, file_hash: str) -> None:
         """Store extracted text in object storage"""
         json_string = structured_text.model_dump_json()
@@ -69,7 +59,7 @@
             bucket=self.bucket_name,
             key=f"{file_hash}.txt",
             file_obj=plain_text.encode("utf-8"),
->>>>>>> d3821076
+
         )
 
     def process_bill(self, url_hash: str, url: str):
@@ -79,13 +69,7 @@
 
         parser = BillPDFParser(io.BytesIO(pdf_bytes))
         structured_text = parser.parse()
-<<<<<<< HEAD
-
-        self.store_text(structured_text, url_hash)
-        logger.info(f"Saved bill text for url {url} at {url_hash}.txt")
-=======
 
         self.save_results(structured_text, url_hash)
 
-        logger.info(f"Saved bill text for url {url} as {url_hash}")
->>>>>>> d3821076
+        logger.info(f"Saved bill text for url {url} as {url_hash}")