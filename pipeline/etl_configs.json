--- conflicted
+++ resolved
@@ -279,12 +279,8 @@
     "destination_columns": [
       "id",
       "bill_id",
-<<<<<<< HEAD
-      "type",
+      "version_type",
       "date",
-=======
-      "version_type",
->>>>>>> 7277835a
       "url",
       "hash"
     ],
