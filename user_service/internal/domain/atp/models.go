// Package atp implements the AT Protocol data models and client functionality
package atp

import (
	"database/sql"
	"encoding/json"
	"time"

	"github.com/bluesky-social/indigo/xrpc"
)

// Aid represents an Actor ID, used as a primary identifier for actors in the system
type Aid uint64

// Base provides common fields for database models including timestamps and primary key
type Base struct {
	CreatedAt time.Time    `db:"created_at,omitempty" json:"-"`
	UpdatedAt time.Time    `db:"updated_at,omitempty" json:"-"`
	DeletedAt sql.NullTime `db:"deleted_at,omitempty" json:"-"`
	ID        uint         `db:"id,omitempty,pk"      json:"id"`
}

// Actor represents an authentication entity in the system and is the core account object that owns a repo
type Actor struct {
	Handle      sql.NullString `db:"handle,omitempty"       json:"-"`
	DisplayName string         `db:"display_name,omitempty" json:"display_name"`
	RecoveryKey string         `db:"recovery_key,omitempty" json:"-"`
	Did         string         `db:"did,omitempty"          json:"did"`
	CreatedAt   time.Time      `db:"created_at,omitempty"   json:"-"`
	UpdatedAt   time.Time      `db:"updated_at,omitempty"   json:"-"`
	DeletedAt   sql.NullTime   `db:"deleted_at,omitempty"   json:"-"`
	ID          Aid            `db:"id,omitempty,pk"        json:"id"`
	PDS         sql.NullInt64  `db:"pds_id,omitempty"       json:"-"`
	Settings    *Settings      `db:"settings,omitempty"     json:"settings"`
}

func (u Actor) TableName() string {
	return "actor"
}

type ActorBasic struct {
	ID          Aid          `db:"id,omitempty,pk"        json:"id"`
	Handle      *string      `db:"handle,omitempty"       json:"handle"`
	DisplayName string       `db:"display_name,omitempty" json:"display_name"`
	Did         string       `db:"did,omitempty"          json:"did"`
	DeletedAt   sql.NullTime `db:"deleted_at,omitempty"   json:"-"`
}

func (a ActorBasic) TableName() string {
	return "actor"
}

// Peering represents a peering relationship between servers
type Peering struct {
	Host string
	Did  string
	Base
	Approved bool
}

func (p Peering) TableName() string {
	return "peering"
}

// ActivityPost represents a post or content item in the activity stream
type ActivityPost struct {
	Rkey string `db:"rkey"         json:"-"`
	Cid  DbCID  `db:"cid"          json:"-"`
	Base
	Author       Aid   `db:"author"       json:"author"`
	Endorsements int64 `db:"endorsements" json:"endorsements"`
	ReplyCount   int64 `db:"reply_count"  json:"reply_count"`
	ReplyTo      uint  `db:"reply_to"     json:"reply_to"`
	Missing      bool  `db:"missing"      json:"missing"`
	Deleted      bool  `db:"deleted"      json:"deleted"`
}

func (f ActivityPost) TableName() string {
	return "activity_post"
}

// Settings stores user configuration settings
type Settings struct {
	Type string `db:"type" json:"type"`
}

// Marshal serializes Settings to JSON
func (u *Settings) Marshal() ([]byte, error) {
	return json.Marshal(u)
}

// Unmarshal deserializes Settings from JSON
func (u *Settings) Unmarshal(data []byte) error {
	return json.Unmarshal(data, u)
}

// User represents the social profile in the system with display information and social metrics.
// Each User is associated with exactly one Actor via the Aid field.
type User struct {
	Base
	Did            string         `db:"did,omitempty"             json:"did"`
	Aid            Aid            `db:"aid,omitempty"             json:"-"`
	Following      int64          `db:"following,omitempty"       json:"following"`
	Followers      int64          `db:"followers,omitempty"       json:"followers"`
	Posts          int64          `db:"posts,omitempty"           json:"posts"`
	PDS            sql.NullInt64  `db:"pds_id,omitempty"          json:"-"`
	ValidHandle    bool           `db:"valid_handle,omitempty"    json:"valid_handle"`
	Email          sql.NullString `db:"email,omitempty"           json:"email"`
	HashedPassword sql.NullString `db:"hashed_password,omitempty" json:"-"`
}

func (a User) TableName() string {
	return "user"
}

<<<<<<< HEAD
type Legislator struct {
	Base
	Did          string        `db:"did,omitempty"           json:"did"`
	Aid          Aid           `db:"id,omitempty,pk"         json:"id"`
	LegislatorId int64         `db:"legislator_id,omitempty" json:"-"`
	PDS          sql.NullInt64 `db:"pds_id,omitempty"        json:"-"`
}

func (u Legislator) TableName() string {
	return "legislator"
}

=======
>>>>>>> 8adb6aa8
// EndorsementRecord represents a like or endorsement of a post
type EndorsementRecord struct {
	Created  string `db:"created"         json:"-"`
	Rkey     string `db:"rkey"            json:"-"`
	Cid      DbCID  `db:"cid"             json:"-"`
	Endorser Aid    `db:"endorser"        json:"endorser"`
	ID       uint   `db:"id,omitempty,pk" json:"id"`
	Post     uint   `db:"post_id"         json:"post"`
}

func (v EndorsementRecord) TableName() string {
	return "endorsement_record"
}

// ActorFollowRecord represents a follow relationship between actors
type ActorFollowRecord struct {
	Rkey string `db:"rkey"     json:"-"`
	Cid  DbCID  `db:"cid"      json:"-"`
	Base
	Follower Aid `db:"follower" json:"follower"`
	Target   Aid `db:"target"   json:"target"`
}

func (f ActorFollowRecord) TableName() string {
	return "actor_follow_record"
}

// PDS represents a Personal Data Server that hosts user data
type PDS struct {
	Host string `db:"host"`
	Did  string `db:"did"`
	Base
	Cursor           int64   `db:"cursor"`
	RepoCount        int64   `db:"repo_count"`
	RepoLimit        int64   `db:"repo_limit"`
	HourlyEventLimit int64   `db:"hourly_event_limit"`
	DailyEventLimit  int64   `db:"daily_event_limit"`
	SSL              bool    `db:"ssl"`
	Registered       bool    `db:"registered"`
	Blocked          bool    `db:"blocked"`
	RateLimit        float64 `db:"rate_limit"`
	CrawlRateLimit   float64 `db:"crawl_rate_limit"`
}

func (p PDS) TableName() string {
	return "pds"
}

// ClientForPds creates an xrpc client configured for a specific PDS
// It handles HTTP/HTTPS protocol selection based on the PDS configuration
func ClientForPds(pds *PDS) *xrpc.Client {
	if pds.SSL {
		return &xrpc.Client{
			Host: "https://" + pds.Host,
		}
	}
	return &xrpc.Client{
		Host: "http://" + pds.Host,
	}
}

// type DomainBan struct {
// 	Base
// 	Domain string `db:"domain"`
// }
//
// func (d DomainBan) TableName() string {
// 	return "domain_ban"
// }

// Feed represents a content feed with filtering criteria
type Feed struct {
	ID           uint      `db:"id,omitempty,pk"        json:"id"`
	IndexedAt    time.Time `db:"indexed_at,omitempty"   json:"-"`
	Rkey         string    `db:"rkey"                   json:"-"`
	Cid          DbCID     `db:"cid"                    json:"-"`
	Jurisdiction string    `db:"jurisdiction,omitempty" json:"jurisdiction"`
	Topic        []string  `db:"topic,omitempty"        json:"topic"`
	Type         string    `db:"type"                   json:"type"`
}

func (p Feed) TableName() string {
	return "feed"
}

type Legislator struct {
	Handle      sql.NullString `db:"handle,omitempty"       json:"-"`
	RecoveryKey string         `db:"recovery_key,omitempty" json:"-"`
	Did         string         `db:"did,omitempty"          json:"did"`
	CreatedAt   time.Time      `db:"created_at,omitempty"   json:"-"`
	UpdatedAt   time.Time      `db:"updated_at,omitempty"   json:"-"`
	DeletedAt   sql.NullTime   `db:"deleted_at,omitempty"   json:"-"`
	Aid         Aid            `db:"id,omitempty,pk"        json:"id"`
	PDS         sql.NullInt64  `db:"pds_id,omitempty"       json:"-"`
}

func (u Legislator) TableName() string {
	return "legislator"
}<|MERGE_RESOLUTION|>--- conflicted
+++ resolved
@@ -113,7 +113,7 @@
 	return "user"
 }
 
-<<<<<<< HEAD
+// Legislator represents the legislator profile in the system
 type Legislator struct {
 	Base
 	Did          string        `db:"did,omitempty"           json:"did"`
@@ -126,8 +126,6 @@
 	return "legislator"
 }
 
-=======
->>>>>>> 8adb6aa8
 // EndorsementRecord represents a like or endorsement of a post
 type EndorsementRecord struct {
 	Created  string `db:"created"         json:"-"`
