// Package atp implements the AT Protocol data models and client functionality
package atp

import (
	"database/sql"
	"encoding/json"
	"time"

	"github.com/bluesky-social/indigo/xrpc"
)

// Aid represents an Actor ID, used as a primary identifier for actors in the system
type Aid uint64

// Base provides common fields for database models including timestamps and primary key
type Base struct {
	CreatedAt time.Time    `db:"created_at,omitempty" json:"-"`
	UpdatedAt time.Time    `db:"updated_at,omitempty" json:"-"`
	DeletedAt sql.NullTime `db:"deleted_at,omitempty" json:"-"`
	ID        uint         `db:"id,omitempty,pk"      json:"id"`
}

// Actor represents an authentication entity in the system and is the core account object that owns a repo
type Actor struct {
	Email          sql.NullString `db:"email,omitempty"           json:"email"`
	HashedPassword sql.NullString `db:"hashed_password,omitempty" json:"-"`
	Handle         sql.NullString `db:"handle,omitempty"          json:"-"`
	RecoveryKey    string         `db:"recovery_key,omitempty"    json:"-"`
	Did            string         `db:"did,omitempty"             json:"did"`
	CreatedAt      time.Time      `db:"created_at,omitempty"      json:"-"`
	UpdatedAt      time.Time      `db:"updated_at,omitempty"      json:"-"`
	DeletedAt      sql.NullTime   `db:"deleted_at,omitempty"      json:"-"`
	ID             Aid            `db:"id,omitempty,pk"           json:"id"`
	PDS            sql.NullInt64  `db:"pds_id,omitempty"          json:"-"`
	Settings       *Settings      `db:"settings,omitempty"        json:"settings"`
}

func (u Actor) TableName() string {
	return "actor"
}

// Peering represents a peering relationship between servers
type Peering struct {
	Host string
	Did  string
	Base
	Approved bool
}

func (p Peering) TableName() string {
	return "peering"
}

// ActivityPost represents a post or content item in the activity stream
type ActivityPost struct {
	Rkey string `db:"rkey"         json:"-"`
	Cid  DbCID  `db:"cid"          json:"-"`
	Base
	Author       Aid   `db:"author"       json:"author"`
	Endorsements int64 `db:"endorsements" json:"endorsements"`
	ReplyCount   int64 `db:"reply_count"  json:"reply_count"`
	ReplyTo      uint  `db:"reply_to"     json:"reply_to"`
	Missing      bool  `db:"missing"      json:"missing"`
	Deleted      bool  `db:"deleted"      json:"deleted"`
}

func (f ActivityPost) TableName() string {
	return "activity_post"
}

// Settings stores user configuration settings
type Settings struct {
	Type string `db:"type" json:"type"`
}

// Marshal serializes Settings to JSON
func (u *Settings) Marshal() ([]byte, error) {
	return json.Marshal(u)
}

// Unmarshal deserializes Settings from JSON
func (u *Settings) Unmarshal(data []byte) error {
	return json.Unmarshal(data, u)
}

// User represents the social profile in the system with display information and social metrics.
// Each User is associated with exactly one Actor via the Aid field.
type User struct {
	Handle      sql.NullString `db:"handle,omitempty"       json:"handle"`
	DisplayName string         `db:"display_name,omitempty" json:"display_name"`
	Did         string         `db:"did,omitempty"          json:"did"`
	Base
	Aid         Aid           `db:"aid,omitempty"          json:"-"`
	Following   int64         `db:"following,omitempty"    json:"following"`
	Followers   int64         `db:"followers,omitempty"    json:"followers"`
	Posts       int64         `db:"posts,omitempty"        json:"posts"`
	PDS         sql.NullInt64 `db:"pds_id,omitempty"       json:"-"`
	ValidHandle bool          `db:"valid_handle,omitempty" json:"valid_handle"`
}

func (a User) TableName() string {
	return "user"
}

// UserBasic provides a simplified representation of a user
type UserBasic struct {
<<<<<<< HEAD
	Handle      sql.NullString `db:"handle,omitempty"       json:"handle"`
	DisplayName string         `db:"display_name,omitempty" json:"display_name"`
	Did         string         `db:"did,omitempty"          json:"did"`
=======
	Handle      *string `db:"handle,omitempty"       json:"handle"`
	DisplayName string  `db:"display_name,omitempty" json:"display_name"`
	Did         string  `db:"did,omitempty"          json:"did"`
>>>>>>> 08261d90
}

func (a UserBasic) TableName() string {
	return "user"
}

// EndorsementRecord represents a like or endorsement of a post
type EndorsementRecord struct {
	Created  string `db:"created"         json:"-"`
	Rkey     string `db:"rkey"            json:"-"`
	Cid      DbCID  `db:"cid"             json:"-"`
	Endorser Aid    `db:"endorser"        json:"endorser"`
	ID       uint   `db:"id,omitempty,pk" json:"id"`
	Post     uint   `db:"post_id"         json:"post"`
}

func (v EndorsementRecord) TableName() string {
	return "endorsement_record"
}

// ActorFollowRecord represents a follow relationship between actors
type ActorFollowRecord struct {
	Rkey string `db:"rkey"     json:"-"`
	Cid  DbCID  `db:"cid"      json:"-"`
	Base
	Follower Aid `db:"follower" json:"follower"`
	Target   Aid `db:"target"   json:"target"`
}

func (f ActorFollowRecord) TableName() string {
	return "actor_follow_record"
}

// PDS represents a Personal Data Server that hosts user data
type PDS struct {
	Host string `db:"host"`
	Did  string `db:"did"`
	Base
	Cursor           int64   `db:"cursor"`
	RepoCount        int64   `db:"repo_count"`
	RepoLimit        int64   `db:"repo_limit"`
	HourlyEventLimit int64   `db:"hourly_event_limit"`
	DailyEventLimit  int64   `db:"daily_event_limit"`
	SSL              bool    `db:"ssl"`
	Registered       bool    `db:"registered"`
	Blocked          bool    `db:"blocked"`
	RateLimit        float64 `db:"rate_limit"`
	CrawlRateLimit   float64 `db:"crawl_rate_limit"`
}

func (p PDS) TableName() string {
	return "pds"
}

// ClientForPds creates an xrpc client configured for a specific PDS
// It handles HTTP/HTTPS protocol selection based on the PDS configuration
func ClientForPds(pds *PDS) *xrpc.Client {
	if pds.SSL {
		return &xrpc.Client{
			Host: "https://" + pds.Host,
		}
	}
	return &xrpc.Client{
		Host: "http://" + pds.Host,
	}
}

// type DomainBan struct {
// 	Base
// 	Domain string `db:"domain"`
// }
//
// func (d DomainBan) TableName() string {
// 	return "domain_ban"
// }

// Feed represents a content feed with filtering criteria
type Feed struct {
	ID           uint      `db:"id,omitempty,pk"        json:"id"`
	IndexedAt    time.Time `db:"indexed_at,omitempty"   json:"-"`
	Rkey         string    `db:"rkey"                   json:"-"`
	Cid          DbCID     `db:"cid"                    json:"-"`
	Jurisdiction string    `db:"jurisdiction,omitempty" json:"jurisdiction"`
	Topic        []string  `db:"topic,omitempty"        json:"topic"`
	Type         string    `db:"type"                   json:"type"`
}

func (p Feed) TableName() string {
	return "feed"
}<|MERGE_RESOLUTION|>--- conflicted
+++ resolved
@@ -104,15 +104,9 @@
 
 // UserBasic provides a simplified representation of a user
 type UserBasic struct {
-<<<<<<< HEAD
 	Handle      sql.NullString `db:"handle,omitempty"       json:"handle"`
 	DisplayName string         `db:"display_name,omitempty" json:"display_name"`
 	Did         string         `db:"did,omitempty"          json:"did"`
-=======
-	Handle      *string `db:"handle,omitempty"       json:"handle"`
-	DisplayName string  `db:"display_name,omitempty" json:"display_name"`
-	Did         string  `db:"did,omitempty"          json:"did"`
->>>>>>> 08261d90
 }
 
 func (a UserBasic) TableName() string {
