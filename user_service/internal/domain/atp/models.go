// Package atp implements the AT Protocol data models and client functionality
package atp

import (
	"database/sql"
	"encoding/json"
	"time"

	"github.com/bluesky-social/indigo/xrpc"
)

// Aid represents an Actor ID, used as a primary identifier for actors in the system
type Aid uint64

// Base provides common fields for database models including timestamps and primary key
type Base struct {
	CreatedAt time.Time    `db:"created_at,omitempty" json:"-"`
	UpdatedAt time.Time    `db:"updated_at,omitempty" json:"-"`
	DeletedAt sql.NullTime `db:"deleted_at,omitempty" json:"-"`
	ID        uint         `db:"id,omitempty,pk"      json:"id"`
}

// Actor represents an authentication entity in the system and is the core account object that owns a repo
type Actor struct {
<<<<<<< HEAD
	Handle      sql.NullString `db:"handle,omitempty"       json:"-"`
	DisplayName string         `db:"display_name,omitempty" json:"display_name"`
	RecoveryKey string         `db:"recovery_key,omitempty" json:"-"`
	Did         string         `db:"did,omitempty"          json:"did"`
	CreatedAt   time.Time      `db:"created_at,omitempty"   json:"-"`
	UpdatedAt   time.Time      `db:"updated_at,omitempty"   json:"-"`
	DeletedAt   sql.NullTime   `db:"deleted_at,omitempty"   json:"-"`
	ID          Aid            `db:"id,omitempty,pk"        json:"id"`
	PDS         sql.NullInt64  `db:"pds_id,omitempty"       json:"-"`
=======
	Email          sql.NullString `db:"email,omitempty"           json:"email"`
	HashedPassword sql.NullString `db:"hashed_password,omitempty" json:"-"`
	Handle         sql.NullString `db:"handle,omitempty"          json:"-"`
	RecoveryKey    string         `db:"recovery_key,omitempty"    json:"-"`
	Did            string         `db:"did,omitempty"             json:"did"`
	CreatedAt      time.Time      `db:"created_at,omitempty"      json:"-"`
	UpdatedAt      time.Time      `db:"updated_at,omitempty"      json:"-"`
	DeletedAt      sql.NullTime   `db:"deleted_at,omitempty"      json:"-"`
	ID             Aid            `db:"id,omitempty,pk"           json:"id"`
	PDS            sql.NullInt64  `db:"pds_id,omitempty"          json:"-"`
	Settings       *Settings      `db:"settings,omitempty"        json:"settings"`
>>>>>>> 08261d90
}

func (u Actor) TableName() string {
	return "actor"
}

<<<<<<< HEAD
type ActorBasic struct {
	ID          Aid     `db:"id,omitempty,pk"        json:"id"`
	Handle      *string `db:"handle,omitempty"       json:"handle"`
	DisplayName string  `db:"display_name,omitempty" json:"display_name"`
	Did         string  `db:"did,omitempty"          json:"did"`
}

func (a ActorBasic) TableName() string {
	return "actor"
}

=======
// Peering represents a peering relationship between servers
>>>>>>> 08261d90
type Peering struct {
	Host string
	Did  string
	Base
	Approved bool
}

func (p Peering) TableName() string {
	return "peering"
}

// ActivityPost represents a post or content item in the activity stream
type ActivityPost struct {
	Rkey string `db:"rkey"         json:"-"`
	Cid  DbCID  `db:"cid"          json:"-"`
	Base
	Author       Aid   `db:"author"       json:"author"`
	Endorsements int64 `db:"endorsements" json:"endorsements"`
	ReplyCount   int64 `db:"reply_count"  json:"reply_count"`
	ReplyTo      uint  `db:"reply_to"     json:"reply_to"`
	Missing      bool  `db:"missing"      json:"missing"`
	Deleted      bool  `db:"deleted"      json:"deleted"`
}

func (f ActivityPost) TableName() string {
	return "activity_post"
}

// Settings stores user configuration settings
type Settings struct {
	Type string `db:"type" json:"type"`
}

// Marshal serializes Settings to JSON
func (u *Settings) Marshal() ([]byte, error) {
	return json.Marshal(u)
}

// Unmarshal deserializes Settings from JSON
func (u *Settings) Unmarshal(data []byte) error {
	return json.Unmarshal(data, u)
}

// User represents the social profile in the system with display information and social metrics.
// Each User is associated with exactly one Actor via the Aid field.
type User struct {
<<<<<<< HEAD
=======
	Handle      sql.NullString `db:"handle,omitempty"       json:"handle"`
	DisplayName string         `db:"display_name,omitempty" json:"display_name"`
	Did         string         `db:"did,omitempty"          json:"did"`
>>>>>>> 08261d90
	Base
	Settings       *Settings      `db:"settings,omitempty"        json:"settings"`
	Did            string         `db:"did,omitempty"             json:"did"`
	Type           sql.NullString `db:"type,omitempty"            json:"type"`
	Aid            Aid            `db:"aid,omitempty"             json:"-"`
	Following      int64          `db:"following,omitempty"       json:"following"`
	Followers      int64          `db:"followers,omitempty"       json:"followers"`
	Posts          int64          `db:"posts,omitempty"           json:"posts"`
	PDS            sql.NullInt64  `db:"pds_id,omitempty"          json:"-"`
	ValidHandle    bool           `db:"valid_handle,omitempty"    json:"valid_handle"`
	Email          sql.NullString `db:"email,omitempty"           json:"email"`
	HashedPassword sql.NullString `db:"hashed_password,omitempty" json:"-"`
}

func (a User) TableName() string {
	return "user"
}

<<<<<<< HEAD
=======
// UserBasic provides a simplified representation of a user
type UserBasic struct {
	Handle      *string `db:"handle,omitempty"       json:"handle"`
	DisplayName string  `db:"display_name,omitempty" json:"display_name"`
	Did         string  `db:"did,omitempty"          json:"did"`
}

func (a UserBasic) TableName() string {
	return "user"
}

// EndorsementRecord represents a like or endorsement of a post
>>>>>>> 08261d90
type EndorsementRecord struct {
	Created  string `db:"created"         json:"-"`
	Rkey     string `db:"rkey"            json:"-"`
	Cid      DbCID  `db:"cid"             json:"-"`
	Endorser Aid    `db:"endorser"        json:"endorser"`
	ID       uint   `db:"id,omitempty,pk" json:"id"`
	Post     uint   `db:"post_id"         json:"post"`
}

func (v EndorsementRecord) TableName() string {
	return "endorsement_record"
}

// ActorFollowRecord represents a follow relationship between actors
type ActorFollowRecord struct {
	Rkey string `db:"rkey"     json:"-"`
	Cid  DbCID  `db:"cid"      json:"-"`
	Base
	Follower Aid `db:"follower" json:"follower"`
	Target   Aid `db:"target"   json:"target"`
}

func (f ActorFollowRecord) TableName() string {
	return "actor_follow_record"
}

// PDS represents a Personal Data Server that hosts user data
type PDS struct {
	Host string `db:"host"`
	Did  string `db:"did"`
	Base
	Cursor           int64   `db:"cursor"`
	RepoCount        int64   `db:"repo_count"`
	RepoLimit        int64   `db:"repo_limit"`
	HourlyEventLimit int64   `db:"hourly_event_limit"`
	DailyEventLimit  int64   `db:"daily_event_limit"`
	SSL              bool    `db:"ssl"`
	Registered       bool    `db:"registered"`
	Blocked          bool    `db:"blocked"`
	RateLimit        float64 `db:"rate_limit"`
	CrawlRateLimit   float64 `db:"crawl_rate_limit"`
}

func (p PDS) TableName() string {
	return "pds"
}

// ClientForPds creates an xrpc client configured for a specific PDS
// It handles HTTP/HTTPS protocol selection based on the PDS configuration
func ClientForPds(pds *PDS) *xrpc.Client {
	if pds.SSL {
		return &xrpc.Client{
			Host: "https://" + pds.Host,
		}
	}
	return &xrpc.Client{
		Host: "http://" + pds.Host,
	}
}

// type DomainBan struct {
// 	Base
// 	Domain string `db:"domain"`
// }
//
// func (d DomainBan) TableName() string {
// 	return "domain_ban"
// }

// Feed represents a content feed with filtering criteria
type Feed struct {
	ID           uint      `db:"id,omitempty,pk"        json:"id"`
	IndexedAt    time.Time `db:"indexed_at,omitempty"   json:"-"`
	Rkey         string    `db:"rkey"                   json:"-"`
	Cid          DbCID     `db:"cid"                    json:"-"`
	Jurisdiction string    `db:"jurisdiction,omitempty" json:"jurisdiction"`
	Topic        []string  `db:"topic,omitempty"        json:"topic"`
	Type         string    `db:"type"                   json:"type"`
}

func (p Feed) TableName() string {
	return "feed"
}

type Legislator struct {
	Handle      sql.NullString `db:"handle,omitempty"       json:"-"`
	RecoveryKey string         `db:"recovery_key,omitempty" json:"-"`
	Did         string         `db:"did,omitempty"          json:"did"`
	CreatedAt   time.Time      `db:"created_at,omitempty"   json:"-"`
	UpdatedAt   time.Time      `db:"updated_at,omitempty"   json:"-"`
	DeletedAt   sql.NullTime   `db:"deleted_at,omitempty"   json:"-"`
	Aid         Aid            `db:"id,omitempty,pk"        json:"id"`
	PDS         sql.NullInt64  `db:"pds_id,omitempty"       json:"-"`
}

func (u Legislator) TableName() string {
	return "legislator"
}<|MERGE_RESOLUTION|>--- conflicted
+++ resolved
@@ -22,7 +22,6 @@
 
 // Actor represents an authentication entity in the system and is the core account object that owns a repo
 type Actor struct {
-<<<<<<< HEAD
 	Handle      sql.NullString `db:"handle,omitempty"       json:"-"`
 	DisplayName string         `db:"display_name,omitempty" json:"display_name"`
 	RecoveryKey string         `db:"recovery_key,omitempty" json:"-"`
@@ -32,26 +31,13 @@
 	DeletedAt   sql.NullTime   `db:"deleted_at,omitempty"   json:"-"`
 	ID          Aid            `db:"id,omitempty,pk"        json:"id"`
 	PDS         sql.NullInt64  `db:"pds_id,omitempty"       json:"-"`
-=======
-	Email          sql.NullString `db:"email,omitempty"           json:"email"`
-	HashedPassword sql.NullString `db:"hashed_password,omitempty" json:"-"`
-	Handle         sql.NullString `db:"handle,omitempty"          json:"-"`
-	RecoveryKey    string         `db:"recovery_key,omitempty"    json:"-"`
-	Did            string         `db:"did,omitempty"             json:"did"`
-	CreatedAt      time.Time      `db:"created_at,omitempty"      json:"-"`
-	UpdatedAt      time.Time      `db:"updated_at,omitempty"      json:"-"`
-	DeletedAt      sql.NullTime   `db:"deleted_at,omitempty"      json:"-"`
-	ID             Aid            `db:"id,omitempty,pk"           json:"id"`
-	PDS            sql.NullInt64  `db:"pds_id,omitempty"          json:"-"`
-	Settings       *Settings      `db:"settings,omitempty"        json:"settings"`
->>>>>>> 08261d90
+	Settings    *Settings      `db:"settings,omitempty"     json:"settings"`
 }
 
 func (u Actor) TableName() string {
 	return "actor"
 }
 
-<<<<<<< HEAD
 type ActorBasic struct {
 	ID          Aid     `db:"id,omitempty,pk"        json:"id"`
 	Handle      *string `db:"handle,omitempty"       json:"handle"`
@@ -63,9 +49,7 @@
 	return "actor"
 }
 
-=======
 // Peering represents a peering relationship between servers
->>>>>>> 08261d90
 type Peering struct {
 	Host string
 	Did  string
@@ -112,16 +96,8 @@
 // User represents the social profile in the system with display information and social metrics.
 // Each User is associated with exactly one Actor via the Aid field.
 type User struct {
-<<<<<<< HEAD
-=======
-	Handle      sql.NullString `db:"handle,omitempty"       json:"handle"`
-	DisplayName string         `db:"display_name,omitempty" json:"display_name"`
-	Did         string         `db:"did,omitempty"          json:"did"`
->>>>>>> 08261d90
-	Base
-	Settings       *Settings      `db:"settings,omitempty"        json:"settings"`
+	Base
 	Did            string         `db:"did,omitempty"             json:"did"`
-	Type           sql.NullString `db:"type,omitempty"            json:"type"`
 	Aid            Aid            `db:"aid,omitempty"             json:"-"`
 	Following      int64          `db:"following,omitempty"       json:"following"`
 	Followers      int64          `db:"followers,omitempty"       json:"followers"`
@@ -136,21 +112,7 @@
 	return "user"
 }
 
-<<<<<<< HEAD
-=======
-// UserBasic provides a simplified representation of a user
-type UserBasic struct {
-	Handle      *string `db:"handle,omitempty"       json:"handle"`
-	DisplayName string  `db:"display_name,omitempty" json:"display_name"`
-	Did         string  `db:"did,omitempty"          json:"did"`
-}
-
-func (a UserBasic) TableName() string {
-	return "user"
-}
-
 // EndorsementRecord represents a like or endorsement of a post
->>>>>>> 08261d90
 type EndorsementRecord struct {
 	Created  string `db:"created"         json:"-"`
 	Rkey     string `db:"rkey"            json:"-"`
