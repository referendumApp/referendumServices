--- conflicted
+++ resolved
@@ -18,12 +18,8 @@
 	handle string,
 	displayName string,
 	email string,
-	hashedPassword string,
-<<<<<<< HEAD
+	auth *atp.AuthSettings,
 	recoveryKey *string,
-=======
-	apiKey string,
->>>>>>> f6d9fa3d
 ) (*atp.Actor, *refErr.APIError) {
 	var recKey string
 	if recoveryKey == nil {
@@ -52,12 +48,8 @@
 		Did:          did,
 		Handle:       sql.NullString{String: handle, Valid: true},
 		Email:        sql.NullString{String: email, Valid: true},
-<<<<<<< HEAD
 		RecoveryKey:  recKey,
-		AuthSettings: &atp.AuthSettings{HashedPassword: hashedPassword},
-=======
-		AuthSettings: &atp.AuthSettings{HashedPassword: hashedPassword, ApiKey: apiKey},
->>>>>>> f6d9fa3d
+		AuthSettings: auth,
 	}
 
 	return actor, nil
