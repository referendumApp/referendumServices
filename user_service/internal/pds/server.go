--- conflicted
+++ resolved
@@ -100,38 +100,22 @@
 // CreateSession completes a login request and returns the access and refresh tokens
 func (p *PDS) CreateSession(
 	ctx context.Context,
-<<<<<<< HEAD
 	user *atp.User,
 ) (*refApp.ServerCreateSession_Output, *refErr.APIError) {
 	accessToken, refreshToken, err := p.CreateTokens(ctx, user.Aid, user.Did)
-=======
-	profile *atp.UserBasic,
-	aid atp.Aid,
-	email string,
-) (*refApp.ServerCreateSession_Output, *refErr.APIError) {
-	accessToken, refreshToken, err := p.CreateTokens(ctx, aid, profile.Did)
->>>>>>> ebfd8d80
-	if err != nil {
-		return nil, refErr.InternalServer()
-	}
-
-<<<<<<< HEAD
+	if err != nil {
+		return nil, refErr.InternalServer()
+	}
+
 	if err := p.km.UpdateKeyCache(ctx, user.Did); err != nil {
-=======
-	if err := p.km.UpdateKeyCache(ctx, profile.Did); err != nil {
->>>>>>> ebfd8d80
 		return nil, refErr.InternalServer()
 	}
 
 	return &refApp.ServerCreateSession_Output{
-<<<<<<< HEAD
 		Did:          user.Did,
-=======
-		Did:          profile.Did,
-		Handle:       profile.Handle.String,
-		DisplayName:  profile.DisplayName,
+		Handle:       actor.Handle.String,
+		DisplayName:  actor.DisplayName,
 		Email:        &email,
->>>>>>> ebfd8d80
 		AccessToken:  accessToken,
 		RefreshToken: refreshToken,
 		TokenType:    p.jwt.AuthScheme,
