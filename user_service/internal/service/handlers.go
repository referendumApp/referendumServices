--- conflicted
+++ resolved
@@ -46,22 +46,13 @@
 		return
 	}
 
-	hashed_pw, err := s.av.ResolveNewUser(ctx, &req)
-	if err != nil {
-		err.WriteResponse(w)
-		return
-	}
-
-<<<<<<< HEAD
-	actor, err := s.pds.CreateActor(ctx, req.Handle, req.DisplayName, req.Email, hashed_pw, req.RecoveryKey)
-=======
-	var recoveryKey string
-	if req.RecoveryKey != nil {
-		recoveryKey = *req.RecoveryKey
-	}
-
-	actor, err := s.pds.CreateActor(ctx, req.Handle, req.DisplayName, recoveryKey, req.Email, hashed_pw, "")
->>>>>>> f6d9fa3d
+	auth, err := s.av.ResolveNewUser(ctx, &req)
+	if err != nil {
+		err.WriteResponse(w)
+		return
+	}
+
+	actor, err := s.pds.CreateActor(ctx, req.Handle, req.DisplayName, req.Email, auth, req.RecoveryKey)
 	if err != nil {
 		err.WriteResponse(w)
 		return
@@ -110,11 +101,7 @@
 		return
 	}
 
-<<<<<<< HEAD
-	actor, err := s.pds.CreateActor(ctx, handle, req.Name, "", "", nil)
-=======
-	actor, err := s.pds.CreateActor(ctx, handle, req.Name, "", "", "", "")
->>>>>>> f6d9fa3d
+	actor, err := s.pds.CreateActor(ctx, handle, req.Name, "", nil, nil)
 	if err != nil {
 		err.WriteResponse(w)
 		return
