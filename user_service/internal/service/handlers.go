package service

import (
	"net/http"
	"time"

	refApp "github.com/referendumApp/referendumServices/internal/domain/lexicon/referendumapp"
	refErr "github.com/referendumApp/referendumServices/internal/error"
	"github.com/referendumApp/referendumServices/internal/util"
)

func (s *Service) handleHealth(w http.ResponseWriter, r *http.Request) {
	if err := s.av.HandleHealth(w, r); err != nil {
		err.WriteResponse(w)
		return
	}

	if err := s.pds.HandleHealth(w, r); err != nil {
		err.WriteResponse(w)
		return
	}

	resp := map[string]bool{"healthy": true}

	s.encode(r.Context(), w, http.StatusOK, resp)
}

func (s *Service) handleDescribeServer(w http.ResponseWriter, r *http.Request) {
	resp := s.pds.HandleAtprotoDescribeServer()
	s.encode(r.Context(), w, http.StatusOK, resp)
}

func (s *Service) handleCreateUser(w http.ResponseWriter, r *http.Request) {
	ctx := r.Context()

	var req refApp.ServerCreateAccount_Input
	if err := s.decodeAndValidate(ctx, w, r.Body, &req); err != nil {
		return
	}

	hashed_pw, err := s.av.ResolveHandle(ctx, &req)
	if err != nil {
		err.WriteResponse(w)
		return
	}

	actor, err := s.pds.CreateActor(ctx, req)
	if err != nil {
		err.WriteResponse(w)
		return
	}

	if cerr := s.av.SaveActorAndUser(ctx, actor, req.Email, hashed_pw); cerr != nil {
		cerr.WriteResponse(w)
		return
	}

	resp, err := s.pds.CreateNewRepo(ctx, actor, req.DisplayName)
	if err != nil {
		err.WriteResponse(w)
		return
	}

	s.encode(ctx, w, http.StatusCreated, resp)
}

func (s *Service) handleCreateSession(w http.ResponseWriter, r *http.Request) {
	ctx := r.Context()

	if err := r.ParseForm(); err != nil {
		s.log.ErrorContext(ctx, "Invalid form", "error", err)
		refErr.BadRequest("Faild to parse form data from request").WriteResponse(w)
		return
	}

	login := refApp.ServerCreateSession_Input{
		GrantType: r.Form.Get("grantType"),
		Username:  r.Form.Get("username"),
		Password:  r.Form.Get("password"),
	}

	if err := util.Validate.Struct(login); err != nil {
		apiErr := s.handleValidationErrors(ctx, err)
		apiErr.WriteResponse(w)
		return
	}

<<<<<<< HEAD
	user, err := s.av.GetAuthenticatedUser(ctx, login.Username, login.Password)
=======
	aid, email, err := s.av.GetAuthenticatedActor(ctx, login.Username, login.Password)
>>>>>>> ebfd8d80
	if err != nil {
		err.WriteResponse(w)
		return
	}

<<<<<<< HEAD
	resp, err := s.pds.CreateSession(ctx, user)
=======
	profile, err := s.av.GetProfile(ctx, aid)
	if err != nil {
		err.WriteResponse(w)
		return
	}

	resp, err := s.pds.CreateSession(ctx, profile, aid, email)
>>>>>>> ebfd8d80
	if err != nil {
		err.WriteResponse(w)
		return
	}

	s.encode(ctx, w, http.StatusCreated, resp)
}

func (s *Service) handleRefreshSession(w http.ResponseWriter, r *http.Request) {
	ctx := r.Context()

	var req refApp.ServerRefreshSession_Input
	if err := s.decodeAndValidate(ctx, w, r.Body, &req); err != nil {
		return
	}

	resp, aid, did, err := s.pds.RefreshSession(ctx, req.RefreshToken)
	if err != nil {
		err.WriteResponse(w)
		return
	}

	if err := s.av.AuthenticateSession(ctx, aid, did); err != nil {
		err.WriteResponse(w)
		return
	}

	s.encode(ctx, w, http.StatusOK, resp)
}

func (s *Service) handleDeleteSession(w http.ResponseWriter, r *http.Request) {
	ctx := r.Context()

	_, did, err := s.getAuthenticatedIds(ctx)
	if err != nil {
		err.WriteResponse(w)
		return
	}

	if err := s.pds.DeleteSession(ctx, did); err != nil {
		err.WriteResponse(w)
		return
	}
}

func (s *Service) handleDeleteUser(w http.ResponseWriter, r *http.Request) {
	ctx := r.Context()

	aid, did, err := s.getAuthenticatedIds(ctx)
	if err != nil {
		err.WriteResponse(w)
		return
	}

	if err := s.pds.DeleteAccount(ctx, aid, did); err != nil {
		err.WriteResponse(w)
		return
	}

	if err := s.av.DeleteAccount(ctx, aid, did); err != nil {
		err.WriteResponse(w)
		return
	}
}

func (s *Service) handleUserProfileUpdate(w http.ResponseWriter, r *http.Request) {
	ctx := r.Context()

	var req refApp.UserUpdateProfile_Input
	if err := s.decodeAndValidate(ctx, w, r.Body, &req); err != nil {
		return
	}

	aid, _, err := s.getAuthenticatedIds(ctx)
	if err != nil {
		err.WriteResponse(w)
		return
	}

	if req.DisplayName != nil {
		profile := &refApp.UserProfile{
			DisplayName: req.DisplayName,
		}

		if _, err := s.pds.UpdateRecord(ctx, aid, profile); err != nil {
			err.WriteResponse(w)
			return
		}
	}

	if err := s.av.UpdateProfile(ctx, aid, &req); err != nil {
		err.WriteResponse(w)
		return
	}
}

func (s *Service) handleGetUserProfile(w http.ResponseWriter, r *http.Request) {
	ctx := r.Context()

	aid, _, err := s.getAuthenticatedIds(ctx)
	if err != nil {
		err.WriteResponse(w)
		return
	}

	var profile refApp.UserProfile
	if _, err := s.pds.GetRecord(ctx, aid, &profile); err != nil {
		err.WriteResponse(w)
		return
	}

	s.encode(ctx, w, http.StatusOK, profile)
}

func (s *Service) handleGraphFollow(w http.ResponseWriter, r *http.Request) {
	ctx := r.Context()

	var req refApp.GraphFollow_Input
	if err := s.decodeAndValidate(ctx, w, r.Body, &req); err != nil {
		return
	}

	aid, _, err := s.getAuthenticatedIds(ctx)
	if err != nil {
		err.WriteResponse(w)
		return
	}

	rec := &refApp.GraphFollow{Subject: req.Did, CreatedAt: time.Now().UTC().Format(util.ISO8601)}
	cc, tid, err := s.pds.CreateRecord(ctx, aid, rec)
	if err != nil {
		err.WriteResponse(w)
		return
	}

	if err := s.av.HandleGraphFollow(ctx, aid, req.Did, cc, tid); err != nil {
		err.WriteResponse(w)
		return
	}
}

func (s *Service) handleGraphFollowers(w http.ResponseWriter, r *http.Request) {
	ctx := r.Context()

	aid, _, err := s.getAuthenticatedIds(ctx)
	if err != nil {
		err.WriteResponse(w)
		return
	}

	followers, err := s.av.HandleGraphFollowers(ctx, aid)
	if err != nil {
		err.WriteResponse(w)
		return
	}

	s.encode(ctx, w, http.StatusOK, followers)
}

func (s *Service) handleGraphFollowing(w http.ResponseWriter, r *http.Request) {
	ctx := r.Context()

	aid, _, err := s.getAuthenticatedIds(ctx)
	if err != nil {
		err.WriteResponse(w)
		return
	}

	following, err := s.av.HandleGraphFollowing(ctx, aid)
	if err != nil {
		err.WriteResponse(w)
		return
	}

	s.encode(ctx, w, http.StatusOK, following)
}<|MERGE_RESOLUTION|>--- conflicted
+++ resolved
@@ -85,19 +85,12 @@
 		return
 	}
 
-<<<<<<< HEAD
-	user, err := s.av.GetAuthenticatedUser(ctx, login.Username, login.Password)
-=======
-	aid, email, err := s.av.GetAuthenticatedActor(ctx, login.Username, login.Password)
->>>>>>> ebfd8d80
-	if err != nil {
-		err.WriteResponse(w)
-		return
-	}
-
-<<<<<<< HEAD
-	resp, err := s.pds.CreateSession(ctx, user)
-=======
+	aid, email, err := s.av.GetAuthenticatedUser(ctx, login.Username, login.Password)
+	if err != nil {
+		err.WriteResponse(w)
+		return
+	}
+
 	profile, err := s.av.GetProfile(ctx, aid)
 	if err != nil {
 		err.WriteResponse(w)
@@ -105,7 +98,6 @@
 	}
 
 	resp, err := s.pds.CreateSession(ctx, profile, aid, email)
->>>>>>> ebfd8d80
 	if err != nil {
 		err.WriteResponse(w)
 		return
