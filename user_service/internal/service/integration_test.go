//go:build integration

package service

import (
	"bytes"
	"context"
	"encoding/json"
	"errors"
	"fmt"
	"io"
	"log"
	"log/slog"
	"net/http"
	"net/url"
	"os"
	"strings"
	"testing"
	"time"

	"github.com/golang-jwt/jwt/v5"
	"github.com/referendumApp/referendumServices/internal/app"
	"github.com/referendumApp/referendumServices/internal/aws"
	"github.com/referendumApp/referendumServices/internal/car"
	"github.com/referendumApp/referendumServices/internal/database"
	refApp "github.com/referendumApp/referendumServices/internal/domain/lexicon/referendumapp"
	"github.com/referendumApp/referendumServices/internal/env-config"
	"github.com/referendumApp/referendumServices/internal/keymgr"
	"github.com/referendumApp/referendumServices/internal/pds"
	"github.com/referendumApp/referendumServices/internal/plc"
	"github.com/referendumApp/referendumServices/internal/util"
	"github.com/referendumApp/referendumServices/testutil"
	"github.com/stretchr/testify/assert"
)

const (
	baseUrl = "http://localhost:80"
	handle  = "k1ng.referendumapp.com"
	email   = "ken@referendumapp.com"
	pw      = "Testing123$"
)

var (
	testService  *Service
	client       *http.Client
	accessToken  string
	refreshToken string
	adminApiKey  string
)

func setupAndRunTests(m *testing.M, servChErr chan error) int {
	defer close(servChErr)

	ctx, cancel := context.WithCancel(context.Background())
	defer cancel()

	logger := slog.Default()
	cfg, err := env.LoadConfig()
	if err != nil {
		log.Printf("Failed to load environment variables: %v\n", err)
		os.Exit(1)
	}

	docker, err := testutil.SetupDocker()
	if err != nil {
		log.Printf("Failed to setup docker API and network: %v\n", err)
		return 1
	}
	defer docker.CleanupDocker()

	pc, err := docker.SetupPostgres(ctx, cfg.DBConfig)
	if err != nil {
		log.Printf("Failed to setup postgres container: %v\n", err)
		return 1
	}
	defer pc.CleanupPostgres(docker)

	sc, err := docker.SetupS3(ctx)
	if err != nil {
		log.Printf("Failed to setup s3 container: %v\n", err)
		return 1
	}
	defer sc.CleanupS3(docker)

	kms, err := docker.SetupKMS(ctx, cfg)
	if err != nil {
		log.Printf("Failed to setup kms container: %v\n", err)
		return 1
	}
	defer kms.CleanupKMS(docker)

	db, err := database.Connect(ctx, cfg.DBConfig, logger)
	if err != nil {
		return 1
	}
	defer db.Close()

	av := app.NewAppView(db, cfg.DBConfig.AtpDBSchema, cfg.HandleSuffix, logger)

	clients, err := aws.NewClients(ctx, cfg.Env)
	if err != nil {
		return 1
	}

	cs, err := car.NewCarStore(ctx, db, clients.S3, cfg.DBConfig.CarDBSchema, cfg.Env, cfg.CarDir, logger)
	if err != nil {
		return 1
	}

	km, err := keymgr.NewKeyManager(
		ctx,
		clients.KMS,
		clients.S3,
		cfg.Env,
		cfg.KeyDir,
		cfg.RecoveryKey,
		util.RefreshExpiry,
		util.AccessExpiry-(5*time.Minute),
		logger,
	)
	if err != nil {
		return 1
	}

	plc := plc.NewTestClient(km)

	pds, err := pds.NewPDS(ctx, km, plc, cs, cfg.HandleSuffix, cfg.ServiceUrl, cfg.SecretKey, logger)
	if err != nil {
		return 1
	}

	testService, err = New(ctx, av, pds, logger)
	if err != nil {
		return 1
	}

	go func() {
		servChErr <- testService.Start(ctx)
	}()

	time.Sleep(1 * time.Second)

	client = &http.Client{Timeout: 5 * time.Second}

	req, err := http.NewRequestWithContext(ctx, http.MethodGet, baseUrl+"/health", nil)
	if err != nil {
		log.Printf("Failed to create health request: %v\n", err)
		return 1
	}

	resp, err := client.Do(req)
	if err != nil {
		log.Printf("Health request failed: %v\n", err)
		return 1
	}
	defer func() {
		_ = resp.Body.Close()
	}()
	if resp.StatusCode != http.StatusOK {
		log.Printf("Server did not start properly, got status %v\n", resp.Status)
		return 1
	}

	exitCode := m.Run()

	cancel()

	return exitCode
}

func TestMain(m *testing.M) {
	servChErr := make(chan error, 1)

	exitCode := setupAndRunTests(m, servChErr)

	if err := <-servChErr; err != nil && !errors.Is(err, context.Canceled) {
		log.Fatalf("Server exited with error: %v\n", err)
	}
	os.Exit(exitCode)
}

type testRequest struct {
	method  string
	path    string
	body    any
	headers map[string]string
}

func (tr *testRequest) handleJsonRequest(t *testing.T) *http.Request {
	reqBody, err := json.Marshal(tr.body)
	assert.NoError(t, err, "Failed to marshal request body")

	req, err := http.NewRequestWithContext(
		context.Background(),
		tr.method,
		baseUrl+tr.path,
		bytes.NewReader(reqBody),
	)
	assert.NoError(t, err, "Failed to create HTTP request")

	for k, v := range tr.headers {
		req.Header.Set(k, v)
	}

	return req
}

func (tr *testRequest) handleFormRequest(t *testing.T) *http.Request {
	form, ok := tr.body.(url.Values)
	assert.True(t, ok, "Request body must be 'url.Values'")

	req, err := http.NewRequestWithContext(
		context.Background(),
		tr.method,
		baseUrl+tr.path,
		strings.NewReader(form.Encode()),
	)
	assert.NoError(t, err, "Failed to create HTTP request")

	for k, v := range tr.headers {
		req.Header.Set(k, v)
	}

	return req
}

type testResponse struct {
	status int
	body   any
}

func (e *testResponse) getResponse(t *testing.T, req *http.Request) int {
	resp, err := client.Do(req)
	assert.NoError(t, err, "HTTP request failed")
	defer resp.Body.Close()

	// Always log request details for debugging
	t.Logf("Request: %s %s", req.Method, req.URL.String())
	if len(req.Header) > 0 {
		t.Logf("Request Headers: %+v", req.Header)
	}

	// Log actual response details
	t.Logf("Response Status: %d %s", resp.StatusCode, resp.Status)
	if len(resp.Header) > 0 {
		t.Logf("Response Headers: %+v", resp.Header)
	}

	// Read the response body to log and validate it
	bodyBytes, readErr := io.ReadAll(resp.Body)
	if readErr != nil {
		t.Logf("Failed to read response body: %v", readErr)
	} else if len(bodyBytes) > 0 {
		t.Logf("Response Body: %s", string(bodyBytes))
	}

	// Check if status code matches expected
	if e.status != resp.StatusCode {
		t.Errorf("Status code mismatch: expected %d, got %d", e.status, resp.StatusCode)
		t.Errorf("Response details logged above")
	}

	// If we have an expected response body and the request was successful, try to decode
	if e.body != nil && resp.StatusCode < 300 && len(bodyBytes) > 0 {
		// Create a new reader from the bytes we already read
		bodyReader := bytes.NewReader(bodyBytes)

		decodeErr := json.NewDecoder(bodyReader).Decode(e.body)
		if decodeErr != nil {
			t.Errorf("Error decoding response body: %v", decodeErr)
			t.Errorf("Raw response body: %s", string(bodyBytes))
		} else {
			// Validate the decoded structure
			valErr := util.Validate.Struct(e.body)
			if valErr != nil {
				t.Errorf("Error validating response body structure: %v", valErr)
				t.Errorf("Decoded body: %+v", e.body)
			}
		}
	}

	// For error responses, always log what we got vs what we expected
	if resp.StatusCode >= 400 {
		t.Logf("Error response received - Expected status: %d, Got status: %d", e.status, resp.StatusCode)
		if len(bodyBytes) > 0 {
			// Try to parse as JSON error for better formatting
			var errorResp map[string]interface{}
			if json.Unmarshal(bodyBytes, &errorResp) == nil {
				t.Logf("Parsed error response: %+v", errorResp)
			}
		}
	}

	return resp.StatusCode
}

type testCase struct {
	name     string
	request  testRequest
	response testResponse
	expected any
}

func TestCreateAdmin(t *testing.T) {
	adminApiKey = "LOCAL_TEST_API_KEY"

	tests := []testCase{
		{
			"Create Admin User Successfully",
			testRequest{
				method: http.MethodPost,
				path:   "/auth/system",
				body: refApp.ServerCreateSystemUser_Input{
					DisplayName: stringPtr("System Admin"),
					Email:       "admin@referendumapp.com",
					Handle:      "admin.referendumapp.com",
				},
				headers: map[string]string{"Authorization": "Bearer " + adminApiKey},
			},
			testResponse{
				status: http.StatusCreated,
				body:   &refApp.ServerCreateSystemUser_Output{},
			},
			nil,
		},
	}

	for _, tc := range tests {
		t.Run(tc.name, func(t *testing.T) {
			req := tc.request.handleJsonRequest(t)
			tc.response.getResponse(t, req)

			if tc.response.status == http.StatusCreated {
				adminResp, ok := tc.response.body.(*refApp.ServerCreateSystemUser_Output)
				assert.True(t, ok, "Response body should be *ServerCreateSystemUser_Output")

				if adminResp.ApiKey != "" {
					adminApiKey = adminResp.ApiKey
					t.Logf("Created admin with API key: %s", adminApiKey)

					assert.NotEmpty(t, adminResp.Did, "Admin should have a DID")
					assert.NotEmpty(t, adminResp.Handle, "Admin should have a handle")
					assert.NotEmpty(t, adminResp.ApiKey, "Admin should have an API key")
				}
			}
		})
	}
}

func TestCreateAccount(t *testing.T) {
	tests := []testCase{
		{
			"Create Account",
			testRequest{
				method: http.MethodPost,
				path:   "/auth/signup",
				body: refApp.ServerCreateAccount_Input{
					DisplayName: "Ken",
					Email:       email,
					Handle:      handle,
					Password:    pw,
				},
			},
			testResponse{
				status: http.StatusCreated,
				body:   &refApp.ServerCreateAccount_Output{},
			},
			nil,
		},
		{
			"Create Account",
			testRequest{
				method: http.MethodPost,
				path:   "/auth/signup",
				body: refApp.ServerCreateAccount_Input{
					DisplayName: "Ken",
					Email:       "kenny@gmail.com",
					Handle:      "k1-ng.referendumapp.com",
					Password:    pw,
				},
			},
			testResponse{
				status: http.StatusCreated,
				body:   &refApp.ServerCreateAccount_Output{},
			},
			nil,
		},
		{
			"Create Account w/ Duplicate Handle",
			testRequest{
				method: http.MethodPost,
				path:   "/auth/signup",
				body: refApp.ServerCreateAccount_Input{
					DisplayName: "Ken",
					Email:       "kenny@referendumapp.com",
					Handle:      handle,
					Password:    pw,
				},
			},
			testResponse{
				status: http.StatusConflict,
			},
			nil,
		},
		{
			"Create Account w/ Duplicate Email",
			testRequest{
				method: http.MethodPost,
				path:   "/auth/signup",
				body: refApp.ServerCreateAccount_Input{
					DisplayName: "Ken",
					Email:       email,
					Handle:      "ken.referendumapp.com",
					Password:    pw,
				},
			},
			testResponse{
				status: http.StatusConflict,
			},
			nil,
		},
		{
			"Create Account w/ Invalid Handle",
			testRequest{
				method: http.MethodPost,
				path:   "/auth/signup",
				body: refApp.ServerCreateAccount_Input{
					DisplayName: "Ken",
					Email:       email,
					Handle:      "k1ng",
					Password:    pw,
				},
			},
			testResponse{
				status: http.StatusUnprocessableEntity,
			},
			nil,
		},
		{
			"Create Account w/ Invalid Handle",
			testRequest{
				method: http.MethodPost,
				path:   "/auth/signup",
				body: refApp.ServerCreateAccount_Input{
					DisplayName: "Ken",
					Email:       email,
					Handle:      "k1_ng.referendumapp.com",
					Password:    pw,
				},
			},
			testResponse{
				status: http.StatusUnprocessableEntity,
			},
			nil,
		},
		{
			"Create Account w/ Invalid Handle",
			testRequest{
				method: http.MethodPost,
				path:   "/auth/signup",
				body: refApp.ServerCreateAccount_Input{
					DisplayName: "Ken",
					Email:       email,
					Handle:      "k!ng.referendumapp.com",
					Password:    pw,
				},
			},
			testResponse{
				status: http.StatusUnprocessableEntity,
			},
			nil,
		},
		{
			"Create Account w/ Invalid Handle",
			testRequest{
				method: http.MethodPost,
				path:   "/auth/signup",
				body: refApp.ServerCreateAccount_Input{
					DisplayName: "Ken",
					Email:       "kenny@gmail.com",
					Handle:      "-k1ng.referendumapp.com",
					Password:    pw,
				},
			},
			testResponse{
				status: http.StatusUnprocessableEntity,
			},
			nil,
		},
		{
			"Create Account w/ Invalid Handle",
			testRequest{
				method: http.MethodPost,
				path:   "/auth/signup",
				body: refApp.ServerCreateAccount_Input{
					DisplayName: "Ken",
					Email:       email,
					Handle:      ".k1ng.referendumapp.com",
					Password:    pw,
				},
			},
			testResponse{
				status: http.StatusUnprocessableEntity,
			},
			nil,
		},
		{
			"Create Account w/ Invalid Email",
			testRequest{
				method: http.MethodPost,
				path:   "/auth/signup",
				body: refApp.ServerCreateAccount_Input{
					DisplayName: "Ken",
					Email:       "kengmail.com",
					Handle:      handle,
					Password:    pw,
				},
			},
			testResponse{
				status: http.StatusUnprocessableEntity,
			},
			nil,
		},
		{
			"Create Account w/ Invalid Password",
			testRequest{
				method: http.MethodPost,
				path:   "/auth/signup",
				body: refApp.ServerCreateAccount_Input{
					DisplayName: "Ken",
					Email:       email,
					Handle:      handle,
					Password:    "test",
				},
			},
			testResponse{
				status: http.StatusUnprocessableEntity,
			},
			nil,
		},
		{
			"Create Account w/ Invalid Display Name",
			testRequest{
				method: http.MethodPost,
				path:   "/auth/signup",
				body: refApp.ServerCreateAccount_Input{
					DisplayName: "Ken.",
					Email:       email,
					Handle:      handle,
					Password:    pw,
				},
			},
			testResponse{
				status: http.StatusUnprocessableEntity,
			},
			nil,
		},
		{
			"Create Account w/ Missing Display Name",
			testRequest{
				method: http.MethodPost,
				path:   "/auth/signup",
				body: refApp.ServerCreateAccount_Input{
					Email:    email,
					Handle:   handle,
					Password: pw,
				},
			},
			testResponse{
				status: http.StatusUnprocessableEntity,
			},
			nil,
		},
		{
			"Create Account w/ Missing Email",
			testRequest{
				method: http.MethodPost,
				path:   "/auth/signup",
				body: refApp.ServerCreateAccount_Input{
					DisplayName: "Ken",
					Handle:      handle,
					Password:    pw,
				},
			},
			testResponse{
				status: http.StatusUnprocessableEntity,
			},
			nil,
		},
		{
			"Create Account w/ Missing Handle",
			testRequest{
				method: http.MethodPost,
				path:   "/auth/signup",
				body: refApp.ServerCreateAccount_Input{
					DisplayName: "Ken",
					Email:       email,
					Password:    pw,
				},
			},
			testResponse{
				status: http.StatusUnprocessableEntity,
			},
			nil,
		},
		{
			"Create Account w/ Missing Password",
			testRequest{
				method: http.MethodPost,
				path:   "/auth/signup",
				body: refApp.ServerCreateAccount_Input{
					DisplayName: "Ken",
					Email:       email,
					Handle:      handle,
				},
			},
			testResponse{
				status: http.StatusUnprocessableEntity,
			},
			nil,
		},
	}

	for _, tc := range tests {
		t.Run(tc.name, func(t *testing.T) {
			req := tc.request.handleJsonRequest(t)
			tc.response.getResponse(t, req)
		})
	}
}

func TestSession(t *testing.T) {
	createTests := []testCase{
		{
			"Create Session w/ Handle",
			testRequest{
				method: http.MethodPost,
				path:   "/auth/login",
				body: url.Values{
					"grantType": {"password"},
					"username":  {handle},
					"password":  {pw},
				},
				headers: map[string]string{"Content-Type": "application/x-www-form-urlencoded"},
			},
			testResponse{
				status: http.StatusCreated,
				body:   &refApp.ServerCreateSession_Output{},
			},
			nil,
		},
		{
			"Create Session w/ Email",
			testRequest{
				method: http.MethodPost,
				path:   "/auth/login",
				body: url.Values{
					"grantType": {"password"},
					"username":  {email},
					"password":  {pw},
				},
				headers: map[string]string{"Content-Type": "application/x-www-form-urlencoded"},
			},
			testResponse{
				status: http.StatusCreated,
				body:   &refApp.ServerCreateSession_Output{},
			},
			nil,
		},
		{
			"Create Session w/ Invalid Grant",
			testRequest{
				method: http.MethodPost,
				path:   "/auth/login",
				body: url.Values{
					"grantType": {"test"},
					"username":  {email},
					"password":  {pw},
				},
				headers: map[string]string{"Content-Type": "application/x-www-form-urlencoded"},
			},
			testResponse{
				status: http.StatusUnprocessableEntity,
				body:   &refApp.ServerCreateSession_Output{},
			},
			nil,
		},
		{
			"Create Session w/ Incorrect Password",
			testRequest{
				method: http.MethodPost,
				path:   "/auth/login",
				body: url.Values{
					"grantType": {"password"},
					"username":  {email},
					"password":  {"SFKJKLj4923049023jfjd!"},
				},
				headers: map[string]string{"Content-Type": "application/x-www-form-urlencoded"},
			},
			testResponse{
				status: http.StatusNotFound,
				body:   &refApp.ServerCreateSession_Output{},
			},
			nil,
		},
		{
			"Create Session w/ Incorrect Username",
			testRequest{
				method: http.MethodPost,
				path:   "/auth/login",
				body: url.Values{
					"grantType": {"password"},
					"username":  {"wrong.referendumapp.com"},
					"password":  {pw},
				},
				headers: map[string]string{"Content-Type": "application/x-www-form-urlencoded"},
			},
			testResponse{
				status: http.StatusNotFound,
				body:   &refApp.ServerCreateSession_Output{},
			},
			nil,
		},
		{
			"Create Session w/ Missing Username",
			testRequest{
				method: http.MethodPost,
				path:   "/auth/login",
				body: url.Values{
					"grantType": {"password"},
					"password":  {pw},
				},
				headers: map[string]string{"Content-Type": "application/x-www-form-urlencoded"},
			},
			testResponse{
				status: http.StatusUnprocessableEntity,
				body:   &refApp.ServerCreateSession_Output{},
			},
			nil,
		},
		{
			"Create Session w/ Missing Password",
			testRequest{
				method: http.MethodPost,
				path:   "/auth/login",
				body: url.Values{
					"grantType": {"password"},
					"username":  {handle},
				},
				headers: map[string]string{"Content-Type": "application/x-www-form-urlencoded"},
			},
			testResponse{
				status: http.StatusUnprocessableEntity,
				body:   &refApp.ServerCreateSession_Output{},
			},
			nil,
		},
	}

	for _, tc := range createTests {
		t.Run(tc.name, func(t *testing.T) {
			req := tc.request.handleFormRequest(t)
			tc.response.getResponse(t, req)

			session, ok := tc.response.body.(*refApp.ServerCreateSession_Output)
			assert.True(t, ok, "Response body should be *ServerCreateSession_Output")

			if session.AccessToken != "" && session.RefreshToken != "" {
				accessToken = session.AccessToken
				refreshToken = session.RefreshToken
			}
		})
	}

	testRefreshToken, err := jwt.NewWithClaims(
		jwt.SigningMethodHS256,
		jwt.MapClaims{"sub": "1", "did": "did:plc:fjadklfjlkadsjf", "iss": "test", "type": "refresh"},
	).SignedString(bytes.NewBufferString("test").Bytes())
	assert.NoError(t, err, "Error generating test token")

	refreshTests := []testCase{
		{
			"Refresh Session",
			testRequest{
				method: http.MethodPost,
				path:   "/auth/refresh",
				body: refApp.ServerRefreshSession_Input{
					RefreshToken: refreshToken,
				},
			},
			testResponse{
				status: http.StatusOK,
				body:   &refApp.ServerRefreshSession_Output{},
			},
			nil,
		},
		{
			"Refresh Session w/ Missing Token",
			testRequest{
				method: http.MethodPost,
				path:   "/auth/refresh",
				body:   refApp.ServerRefreshSession_Input{},
			},
			testResponse{
				status: http.StatusUnprocessableEntity,
				body:   &refApp.ServerRefreshSession_Output{},
			},
			nil,
		},
		{
			"Refresh Session w/ Invalid Token",
			testRequest{
				method: http.MethodPost,
				path:   "/auth/refresh",
				body: refApp.ServerRefreshSession_Input{
					RefreshToken: testRefreshToken,
				},
			},
			testResponse{
				status: http.StatusUnauthorized,
				body:   &refApp.ServerRefreshSession_Output{},
			},
			nil,
		},
	}

	for _, tc := range refreshTests {
		t.Run(tc.name, func(t *testing.T) {
			req := tc.request.handleJsonRequest(t)
			tc.response.getResponse(t, req)

			session, ok := tc.response.body.(*refApp.ServerRefreshSession_Output)
			assert.True(t, ok, "Response body should be *ServerRefreshSession_Output")

			if session.AccessToken != "" && session.RefreshToken != "" {
				accessToken = session.AccessToken
				refreshToken = session.RefreshToken
				t.Logf("Tokens Refreshed: Access: %s Refresh %s", accessToken, refreshToken)
			}
		})
	}

	testAccessToken, err := jwt.NewWithClaims(
		jwt.SigningMethodHS256,
		jwt.MapClaims{"sub": "1", "did": "did:plc:fjadklfjlkadsjf", "iss": "test", "type": "access"},
	).SignedString(bytes.NewBufferString("test").Bytes())
	assert.NoError(t, err, "Error generating test token")

	deleteSessionTests := []testCase{
		{
			"Delete Session w/ Invalid Token",
			testRequest{
				method:  http.MethodDelete,
				path:    "/auth/session",
				headers: map[string]string{"Authorization": "Bearer " + testAccessToken},
			},
			testResponse{
				status: http.StatusBadRequest,
			},
			nil,
		},
		{
			"Delete Session",
			testRequest{
				method:  http.MethodDelete,
				path:    "/auth/session",
				headers: map[string]string{"Authorization": "Bearer " + accessToken},
			},
			testResponse{
				status: http.StatusOK,
			},
			nil,
		},
	}

	for _, tc := range deleteSessionTests {
		t.Run(tc.name, func(t *testing.T) {
			req := tc.request.handleJsonRequest(t)
			tc.response.getResponse(t, req)
		})
	}

	deleteAcctTests := []testCase{
		{
			"Delete Account w/ Invalid Token",
			testRequest{
				method:  http.MethodDelete,
				path:    "/auth/account",
				headers: map[string]string{"Authorization": "Bearer " + testAccessToken},
			},
			testResponse{
				status: http.StatusBadRequest,
			},
			nil,
		},
		{
			"Delete Account",
			testRequest{
				method:  http.MethodDelete,
				path:    "/auth/account",
				headers: map[string]string{"Authorization": "Bearer " + accessToken},
			},
			testResponse{
				status: http.StatusOK,
			},
			nil,
		},
		{
			"Delete Account Again",
			testRequest{
				method:  http.MethodDelete,
				path:    "/auth/account",
				headers: map[string]string{"Authorization": "Bearer " + accessToken},
			},
			testResponse{
				status: http.StatusBadRequest,
			},
			nil,
		},
	}

	for _, tc := range deleteAcctTests {
		t.Run(tc.name, func(t *testing.T) {
			req := tc.request.handleJsonRequest(t)
			sc := tc.response.getResponse(t, req)

			if sc == http.StatusOK {
				loginReq := testRequest{
					method: http.MethodPost,
					path:   "/auth/login",
					body: url.Values{
						"grantType": {"password"},
						"username":  {handle},
						"password":  {pw},
					},
					headers: map[string]string{"Content-Type": "application/x-www-form-urlencoded"},
				}

				expectedResp := testResponse{
					status: http.StatusNotFound,
					body:   nil,
				}

				checkReq := loginReq.handleFormRequest(t)
				expectedResp.getResponse(t, checkReq)
			}
		})
	}
}

func TestLegislator(t *testing.T) {
	legislatorID := int64(12345)
	duplicateID := int64(12345)
	updateID := int64(54321)
	deleteID := int64(77777)

	createTestLegislator := func(id int64, name string) (*refApp.ServerCreateLegislator_Output, error) {
		createReq := testRequest{
			method: http.MethodPost,
			path:   "/legislators",
			body: refApp.ServerCreateLegislator_Input{
				LegislatorId: id,
				Name:         name,
				District:     fmt.Sprintf("WA-SD-%02d", id%100),
				Party:        "Independent",
				Role:         "Senator",
				State:        "WA",
				Legislature:  "US",
				Address:      stringPtr(fmt.Sprintf("%d Capitol St", id)),
				Phone:        stringPtr(fmt.Sprintf("+1206555%04d", id%10000)),
			},
			headers: map[string]string{"Authorization": "Bearer " + adminApiKey},
		}

		req := createReq.handleJsonRequest(t)
		resp, err := client.Do(req)
		if err != nil {
			return nil, err
		}
		defer resp.Body.Close()

		if resp.StatusCode != http.StatusCreated {
			return nil, fmt.Errorf("expected 201, got %d", resp.StatusCode)
		}

		var createResp refApp.ServerCreateLegislator_Output
		err = json.NewDecoder(resp.Body).Decode(&createResp)
		return &createResp, err
	}

	t.Run("Create", func(t *testing.T) {
		tests := []testCase{
			{
				"Create Legislator Successfully",
				testRequest{
					method: http.MethodPost,
					path:   "/legislators",
					body: refApp.ServerCreateLegislator_Input{
						LegislatorId: legislatorID,
						Name:         "Senator Smith",
						District:     "WA-SD-01",
						Party:        "Independent",
						Role:         "Senator",
						State:        "WA",
						Legislature:  "US",
						Address:      stringPtr("123 Capitol St"),
						Phone:        stringPtr("+12065551234"),
					},
					headers: map[string]string{"Authorization": "Bearer " + adminApiKey},
				},
				testResponse{
					status: http.StatusCreated,
					body:   &refApp.ServerCreateLegislator_Output{},
				},
				nil,
			},
			{
				"Create Legislator with Duplicate ID",
				testRequest{
					method: http.MethodPost,
					path:   "/legislators",
					body: refApp.ServerCreateLegislator_Input{
						LegislatorId: duplicateID,
						Name:         "Senator Jones",
						District:     "CA-SD-01",
						Party:        "Democrat",
						Role:         "Senator",
						State:        "CA",
						Legislature:  "US",
					},
					headers: map[string]string{"Authorization": "Bearer " + adminApiKey},
				},
				testResponse{
					status: http.StatusConflict,
				},
				nil,
			},
			{
				"Create Legislator with Missing Required Fields",
				testRequest{
					method: http.MethodPost,
					path:   "/legislators",
					body: refApp.ServerCreateLegislator_Input{
						LegislatorId: 98765,
						Name:         "Representative Missing",
						// Missing required fields like District, Party, Role, State, Legislature
					},
					headers: map[string]string{"Authorization": "Bearer " + adminApiKey},
				},
				testResponse{
					status: http.StatusUnprocessableEntity,
				},
				nil,
			},
			{
				"Create Legislator with Invalid Phone",
				testRequest{
					method: http.MethodPost,
					path:   "/legislators",
					body: refApp.ServerCreateLegislator_Input{
						LegislatorId: 98766,
						Name:         "Representative Invalid",
						District:     "District 7",
						Party:        "Independent",
						Role:         "Representative",
						State:        "Oregon",
						Legislature:  "State House",
						Phone:        stringPtr("555-1234"), // Invalid format
					},
					headers: map[string]string{"Authorization": "Bearer " + adminApiKey},
				},
				testResponse{
					status: http.StatusUnprocessableEntity,
				},
				nil,
			},
			{
				"Create Legislator without API Key",
				testRequest{
					method: http.MethodPost,
					path:   "/legislator",
					body: refApp.ServerCreateLegislator_Input{
						LegislatorId: 98767,
						Name:         "Representative Unauthorized",
						District:     "WA-SD-02",
						Party:        "Independent",
						Role:         "Representative",
						State:        "WA",
						Legislature:  "US",
					},
				},
				testResponse{
					status: http.StatusUnauthorized,
				},
				nil,
			},
			{
				"Create Legislator with Invalid API Key",
				testRequest{
					method: http.MethodPost,
					path:   "/legislator",
					body: refApp.ServerCreateLegislator_Input{
						LegislatorId: 98768,
						Name:         "Representative Invalid Key",
						District:     "WA-SD-03",
						Party:        "Independent",
						Role:         "Representative",
						State:        "WA",
						Legislature:  "US",
					},
					headers: map[string]string{"Authorization": "Bearer INVALID_API_KEY"},
				},
				testResponse{
					status: http.StatusUnauthorized,
				},
				nil,
			},
		}

		for _, tc := range tests {
			t.Run(tc.name, func(t *testing.T) {
				req := tc.request.handleJsonRequest(t)
				tc.response.getResponse(t, req)
			})
		}
	})

	t.Run("Get", func(t *testing.T) {
		// Create a test legislator for retrieval tests
		testLegislator, err := createTestLegislator(99999, "Senator Test")
		assert.NoError(t, err, "Failed to create test legislator")
		assert.NotEmpty(t, testLegislator.Handle, "Created legislator should have a handle")

		tests := []struct {
			name     string
			path     string
			headers  map[string]string
			expected int
		}{
			{
				"Get Legislator By ID",
<<<<<<< HEAD
				"/legislator?legislatorId=99999",
				map[string]string{"Authorization": "Bearer " + adminApiKey},
=======
				"/legislators?legislatorId=99999",
>>>>>>> 8b0a4dc4
				http.StatusOK,
			},
			{
				"Get Legislator That Doesn't Exist",
<<<<<<< HEAD
				"/legislator?legislatorId=88888",
				map[string]string{"Authorization": "Bearer " + adminApiKey},
=======
				"/legislators?legislatorId=88888",
>>>>>>> 8b0a4dc4
				http.StatusNotFound,
			},
			{
				"Get Legislator With Invalid ID Format",
<<<<<<< HEAD
				"/legislator?legislatorId=invalid",
				map[string]string{"Authorization": "Bearer " + adminApiKey},
=======
				"/legislators?legislatorId=invalid",
>>>>>>> 8b0a4dc4
				http.StatusBadRequest,
			},
			{
				"Get Legislator Without Parameters",
<<<<<<< HEAD
				"/legislator",
				map[string]string{"Authorization": "Bearer " + adminApiKey},
=======
				"/legislators",
>>>>>>> 8b0a4dc4
				http.StatusBadRequest,
			},
			{
				"Get Legislator Using Handle",
<<<<<<< HEAD
				fmt.Sprintf("/legislator?handle=%s", testLegislator.Handle),
				map[string]string{"Authorization": "Bearer " + adminApiKey},
=======
				fmt.Sprintf("/legislators?handle=%s", testLegislator.Handle),
>>>>>>> 8b0a4dc4
				http.StatusOK,
			},
			{
				"Get Legislator Using Invalid Handle",
<<<<<<< HEAD
				"/legislator?handle=invalid-handle",
				map[string]string{"Authorization": "Bearer " + adminApiKey},
=======
				"/legislators?handle=invalid-handle",
>>>>>>> 8b0a4dc4
				http.StatusNotFound,
			},
		}

		for _, tc := range tests {
			t.Run(tc.name, func(t *testing.T) {
				req, err := http.NewRequestWithContext(
					context.Background(),
					http.MethodGet,
					baseUrl+tc.path,
					nil,
				)
				assert.NoError(t, err, "Failed to create HTTP request")

				if tc.headers != nil {
					for k, v := range tc.headers {
						req.Header.Set(k, v)
					}
				}

				resp, err := client.Do(req)
				assert.NoError(t, err, "HTTP request failed")
				defer resp.Body.Close()

				assert.Equal(t, tc.expected, resp.StatusCode)

				if resp.StatusCode == http.StatusOK {
					var profile refApp.LegislatorProfile
					err := json.NewDecoder(resp.Body).Decode(&profile)
					assert.NoError(t, err, "Failed to decode response")
					assert.NotEmpty(t, profile.Name, "Legislator name should not be empty")
				}
			})
		}
	})

	t.Run("Update", func(t *testing.T) {
		_, err := createTestLegislator(updateID, "Senator Original")
		assert.NoError(t, err, "Failed to create test legislator for updates")

		tests := []testCase{
			{
				"Update Legislator Successfully - Handle Only",
				testRequest{
					method: http.MethodPut,
					path:   "/legislators",
					body: refApp.LegislatorUpdateProfile_Input{
						LegislatorId: updateID,
						Handle:       stringPtr("updated-handle.referendumapp.com"),
					},
					headers: map[string]string{"Authorization": "Bearer " + adminApiKey},
				},
				testResponse{
					status: http.StatusOK,
				},
				nil,
			},
			{
				"Update Legislator Successfully - Name Only",
				testRequest{
					method: http.MethodPut,
					path:   "/legislators",
					body: refApp.LegislatorUpdateProfile_Input{
						LegislatorId: updateID,
						Name:         stringPtr("Senator Updated Name"),
					},
					headers: map[string]string{"Authorization": "Bearer " + adminApiKey},
				},
				testResponse{
					status: http.StatusOK,
				},
				nil,
			},
			{
				"Update Legislator Successfully - Address Only",
				testRequest{
					method: http.MethodPut,
					path:   "/legislators",
					body: refApp.LegislatorUpdateProfile_Input{
						LegislatorId: updateID,
						Address:      stringPtr("999 Updated Capitol Ave"),
					},
					headers: map[string]string{"Authorization": "Bearer " + adminApiKey},
				},
				testResponse{
					status: http.StatusOK,
				},
				nil,
			},
			{
				"Update Legislator Successfully - Multiple Fields",
				testRequest{
					method: http.MethodPut,
					path:   "/legislators",
					body: refApp.LegislatorUpdateProfile_Input{
						LegislatorId: updateID,
						Handle:       stringPtr("multi-update.referendumapp.com"),
						Name:         stringPtr("Senator Multi Update"),
						Address:      stringPtr("888 Multi Update St"),
					},
					headers: map[string]string{"Authorization": "Bearer " + adminApiKey},
				},
				testResponse{
					status: http.StatusOK,
				},
				nil,
			},
			{
				"Update Non-existent Legislator",
				testRequest{
					method: http.MethodPut,
					path:   "/legislators",
					body: refApp.LegislatorUpdateProfile_Input{
						LegislatorId: 999999,
						Name:         stringPtr("NonExistent"),
					},
					headers: map[string]string{"Authorization": "Bearer " + adminApiKey},
				},
				testResponse{
					status: http.StatusNotFound,
				},
				nil,
			},
			{
				"Update with Invalid Handle",
				testRequest{
					method: http.MethodPut,
					path:   "/legislators",
					body: refApp.LegislatorUpdateProfile_Input{
						LegislatorId: updateID,
						Handle:       stringPtr("invalid_handle"),
					},
					headers: map[string]string{"Authorization": "Bearer " + adminApiKey},
				},
				testResponse{
					status: http.StatusUnprocessableEntity,
				},
				nil,
			},
			{
				"Update with Missing Legislator ID",
				testRequest{
					method: http.MethodPut,
					path:   "/legislators",
					body: refApp.LegislatorUpdateProfile_Input{
						Name: stringPtr("Missing ID"),
					},
					headers: map[string]string{"Authorization": "Bearer " + adminApiKey},
				},
				testResponse{
					status: http.StatusUnprocessableEntity,
				},
				nil,
			},
			{
				"Update with No Fields to Update",
				testRequest{
					method: http.MethodPut,
					path:   "/legislators",
					body: refApp.LegislatorUpdateProfile_Input{
						LegislatorId: updateID,
					},
					headers: map[string]string{"Authorization": "Bearer " + adminApiKey},
				},
				testResponse{
					status: http.StatusOK, // Should succeed even with no fields to update
				},
				nil,
			},
			{
				"Update Legislator without API Key",
				testRequest{
					method: http.MethodPut,
					path:   "/legislator",
					body: refApp.LegislatorUpdateProfile_Input{
						LegislatorId: updateID,
						Name:         stringPtr("Unauthorized Update"),
					},
					// No Authorization header
				},
				testResponse{
					status: http.StatusUnauthorized,
				},
				nil,
			},
			{
				"Update Legislator with Invalid API Key",
				testRequest{
					method: http.MethodPut,
					path:   "/legislator",
					body: refApp.LegislatorUpdateProfile_Input{
						LegislatorId: updateID,
						Name:         stringPtr("Invalid Key Update"),
					},
					headers: map[string]string{"Authorization": "Bearer INVALID_API_KEY"},
				},
				testResponse{
					status: http.StatusUnauthorized,
				},
				nil,
			},
		}

		for _, tc := range tests {
			t.Run(tc.name, func(t *testing.T) {
				req := tc.request.handleJsonRequest(t)
				status := tc.response.getResponse(t, req)

				if status == http.StatusOK {
					updateReq := tc.request.body.(refApp.LegislatorUpdateProfile_Input)
					getReq, err := http.NewRequestWithContext(
						context.Background(),
						http.MethodGet,
						baseUrl+fmt.Sprintf("/legislators?legislatorId=%d", updateReq.LegislatorId),
						nil,
					)
					assert.NoError(t, err, "Failed to create GET request")
					getReq.Header.Set("Authorization", "Bearer "+adminApiKey)

					getResp, err := client.Do(getReq)
					assert.NoError(t, err, "Failed to fetch updated legislator")
					defer getResp.Body.Close()

					if getResp.StatusCode == http.StatusOK {
						var profile refApp.LegislatorProfile
						err := json.NewDecoder(getResp.Body).Decode(&profile)
						assert.NoError(t, err, "Failed to decode updated legislator")

						if updateReq.Name != nil {
							assert.Equal(t, *updateReq.Name, profile.Name, "Name should be updated")
						}
						if updateReq.Address != nil {
							assert.Equal(t, *updateReq.Address, *profile.Address, "Address should be updated")
						}
					}
				}
			})
		}
	})

	t.Run("Delete", func(t *testing.T) {
		_, err := createTestLegislator(deleteID, "Senator ToDelete")
		assert.NoError(t, err, "Failed to create test legislator for deletion")

		tests := []testCase{
			{
				"Delete Legislator By ID",
<<<<<<< HEAD
				testRequest{
					method:  http.MethodDelete,
					path:    "/legislator?legislatorId=77777",
					headers: map[string]string{"Authorization": "Bearer " + adminApiKey},
				},
				testResponse{
					status: http.StatusOK,
				},
				nil,
			},
			{
				"Delete Non-existent Legislator",
				testRequest{
					method:  http.MethodDelete,
					path:    "/legislator?legislatorId=88888",
					headers: map[string]string{"Authorization": "Bearer " + adminApiKey},
				},
				testResponse{
					status: http.StatusNotFound,
				},
				nil,
			},
			{
				"Delete Legislator with Invalid ID Format",
				testRequest{
					method:  http.MethodDelete,
					path:    "/legislator?legislatorId=invalid",
					headers: map[string]string{"Authorization": "Bearer " + adminApiKey},
				},
				testResponse{
					status: http.StatusBadRequest,
				},
				nil,
			},
			{
				"Delete Legislator Without Parameters",
				testRequest{
					method:  http.MethodDelete,
					path:    "/legislator",
					headers: map[string]string{"Authorization": "Bearer " + adminApiKey},
				},
				testResponse{
					status: http.StatusBadRequest,
				},
				nil,
			},
			{
				"Delete Legislator without API Key",
				testRequest{
					method: http.MethodDelete,
					path:   "/legislator?legislatorId=99998",
					// No Authorization header
				},
				testResponse{
					status: http.StatusUnauthorized,
				},
				nil,
			},
			{
				"Delete Legislator with Invalid API Key",
				testRequest{
					method:  http.MethodDelete,
					path:    "/legislator?legislatorId=99997",
					headers: map[string]string{"Authorization": "Bearer INVALID_API_KEY"},
				},
				testResponse{
					status: http.StatusUnauthorized,
				},
				nil,
=======
				"/legislators?legislatorId=77777",
				http.StatusOK,
			},
			{
				"Delete Already Deleted Legislator",
				"/legislators?legislatorId=77777",
				http.StatusNotFound,
			},
			{
				"Delete Non-existent Legislator",
				"/legislators?legislatorId=99999999",
				http.StatusNotFound,
			},
			{
				"Delete Legislator With Invalid ID Format",
				"/legislators?legislatorId=invalid",
				http.StatusBadRequest,
			},
			{
				"Delete Legislator Without Parameters",
				"/legislators",
				http.StatusBadRequest,
>>>>>>> 8b0a4dc4
			},
		}

		for _, tc := range tests {
			t.Run(tc.name, func(t *testing.T) {
				req := tc.request.handleJsonRequest(t)
				sc := tc.response.getResponse(t, req)

				if sc == http.StatusOK {
					verificationReq := testRequest{
						method:  http.MethodGet,
						path:    tc.request.path,
						headers: tc.request.headers,
					}

<<<<<<< HEAD
					verificationResp := testResponse{
						status: http.StatusNotFound,
					}
=======
					getReq, err := http.NewRequestWithContext(
						context.Background(),
						http.MethodGet,
						baseUrl+fmt.Sprintf("/legislators?legislatorId=%s", idStr),
						nil,
					)
					assert.NoError(t, err, "Failed to create GET request")
>>>>>>> 8b0a4dc4

					req := verificationReq.handleJsonRequest(t)
					actualStatus := verificationResp.getResponse(t, req)

					if actualStatus == http.StatusNotFound {
						t.Logf("Verified deletion: Legislator %d returns 404 after deletion", legislatorID)
					}
				}
			})
		}
	})
}

func stringPtr(s string) *string {
	return &s
}<|MERGE_RESOLUTION|>--- conflicted
+++ resolved
@@ -1139,62 +1139,38 @@
 		}{
 			{
 				"Get Legislator By ID",
-<<<<<<< HEAD
-				"/legislator?legislatorId=99999",
+				"/legislators?legislatorId=99999",
 				map[string]string{"Authorization": "Bearer " + adminApiKey},
-=======
-				"/legislators?legislatorId=99999",
->>>>>>> 8b0a4dc4
 				http.StatusOK,
 			},
 			{
 				"Get Legislator That Doesn't Exist",
-<<<<<<< HEAD
-				"/legislator?legislatorId=88888",
+				"/legislators?legislatorId=88888",
 				map[string]string{"Authorization": "Bearer " + adminApiKey},
-=======
-				"/legislators?legislatorId=88888",
->>>>>>> 8b0a4dc4
 				http.StatusNotFound,
 			},
 			{
 				"Get Legislator With Invalid ID Format",
-<<<<<<< HEAD
-				"/legislator?legislatorId=invalid",
+				"/legislators?legislatorId=invalid",
 				map[string]string{"Authorization": "Bearer " + adminApiKey},
-=======
-				"/legislators?legislatorId=invalid",
->>>>>>> 8b0a4dc4
 				http.StatusBadRequest,
 			},
 			{
 				"Get Legislator Without Parameters",
-<<<<<<< HEAD
-				"/legislator",
+				"/legislators",
 				map[string]string{"Authorization": "Bearer " + adminApiKey},
-=======
-				"/legislators",
->>>>>>> 8b0a4dc4
 				http.StatusBadRequest,
 			},
 			{
 				"Get Legislator Using Handle",
-<<<<<<< HEAD
-				fmt.Sprintf("/legislator?handle=%s", testLegislator.Handle),
+				fmt.Sprintf("/legislators?handle=%s", testLegislator.Handle),
 				map[string]string{"Authorization": "Bearer " + adminApiKey},
-=======
-				fmt.Sprintf("/legislators?handle=%s", testLegislator.Handle),
->>>>>>> 8b0a4dc4
 				http.StatusOK,
 			},
 			{
 				"Get Legislator Using Invalid Handle",
-<<<<<<< HEAD
-				"/legislator?handle=invalid-handle",
+				"/legislators?handle=invalid-handle",
 				map[string]string{"Authorization": "Bearer " + adminApiKey},
-=======
-				"/legislators?handle=invalid-handle",
->>>>>>> 8b0a4dc4
 				http.StatusNotFound,
 			},
 		}
@@ -1442,7 +1418,6 @@
 		tests := []testCase{
 			{
 				"Delete Legislator By ID",
-<<<<<<< HEAD
 				testRequest{
 					method:  http.MethodDelete,
 					path:    "/legislator?legislatorId=77777",
@@ -1512,30 +1487,6 @@
 					status: http.StatusUnauthorized,
 				},
 				nil,
-=======
-				"/legislators?legislatorId=77777",
-				http.StatusOK,
-			},
-			{
-				"Delete Already Deleted Legislator",
-				"/legislators?legislatorId=77777",
-				http.StatusNotFound,
-			},
-			{
-				"Delete Non-existent Legislator",
-				"/legislators?legislatorId=99999999",
-				http.StatusNotFound,
-			},
-			{
-				"Delete Legislator With Invalid ID Format",
-				"/legislators?legislatorId=invalid",
-				http.StatusBadRequest,
-			},
-			{
-				"Delete Legislator Without Parameters",
-				"/legislators",
-				http.StatusBadRequest,
->>>>>>> 8b0a4dc4
 			},
 		}
 
@@ -1551,19 +1502,9 @@
 						headers: tc.request.headers,
 					}
 
-<<<<<<< HEAD
 					verificationResp := testResponse{
 						status: http.StatusNotFound,
 					}
-=======
-					getReq, err := http.NewRequestWithContext(
-						context.Background(),
-						http.MethodGet,
-						baseUrl+fmt.Sprintf("/legislators?legislatorId=%s", idStr),
-						nil,
-					)
-					assert.NoError(t, err, "Failed to create GET request")
->>>>>>> 8b0a4dc4
 
 					req := verificationReq.handleJsonRequest(t)
 					actualStatus := verificationResp.getResponse(t, req)
