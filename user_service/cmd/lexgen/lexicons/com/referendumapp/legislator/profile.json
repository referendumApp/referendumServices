--- conflicted
+++ resolved
@@ -18,12 +18,8 @@
           "legislature"
         ],
         "properties": {
-<<<<<<< HEAD
           "legiscanId": { "type": "integer" },
-          "name": { "type": "string" },
-=======
           "name": { "type": "string", "format": "name", "maxLength": 60 },
->>>>>>> 665b6596
           "district": { "type": "string" },
           "party": { "type": "string" },
           "role": { "type": "string" },
