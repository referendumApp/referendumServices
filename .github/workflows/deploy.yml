name: Deploy Services

on:
  push:
    branches:
      - main
  workflow_dispatch:
    inputs:
      environment:
        description: 'Environment to deploy to (prod/dev)'
        required: true
        default: 'dev'

env:
  AWS_ACCOUNT_ID: 842675976781
  AWS_REGION: us-east-2
  ECR_REPOSITORY_API: referendum/api
  ECR_REPOSITORY_PIPELINE: referendum/pipeline
  POSTGRES_PASSWORD_SECRET_NAME: rds!db-a5c629ff-4d6e-4d68-9680-6cdab848369c
  API_ACCESS_TOKEN_SECRET_NAME: /system/API_ACCESS_TOKEN
  SECRET_KEY_SECRET_NAME: /system/SECRET_KEY
  PIPELINE_CLUSTER: ETLCluster
  PIPELINE_TASK_DEFINITION: load-referendum-from-legiscan

permissions:
  contents: write

jobs:
  update-version:
    if: github.event_name == 'push'
    runs-on: ubuntu-latest
    outputs:
      new_version: ${{ steps.bump_version.outputs.new_version }}
    steps:
    - name: Checkout code
      uses: actions/checkout@v3
      with:
        fetch-depth: 0

    - name: Get current version
      id: get_version
      run: echo "current_version=$(cat version.txt)" >> $GITHUB_OUTPUT

    - name: Bump version
      id: bump_version
      run: |
        current_version=${{ steps.get_version.outputs.current_version }}
        if [[ "${{ github.event.head_commit.message }}" == *"#major"* ]]; then
          new_version=$(echo $current_version | awk -F. '{$1 = $1 + 1; $2 = 0; $3 = 0} 1' | sed 's/ /./g')
        elif [[ "${{ github.event.head_commit.message }}" == *"#minor"* ]]; then
          new_version=$(echo $current_version | awk -F. '{$2 = $2 + 1; $3 = 0} 1' | sed 's/ /./g')
        else
          new_version=$(echo $current_version | awk -F. '{$3 = $3 + 1} 1' | sed 's/ /./g')
        fi
        echo $new_version > version.txt
        echo "new_version=$new_version" >> $GITHUB_OUTPUT

    - name: Commit version update
      run: |
        git config --local user.email "action@github.com"
        git config --local user.name "GitHub Action"
        git add version.txt
        git commit -m "Bump version to ${{ steps.bump_version.outputs.new_version }}"

    - name: Push changes
      uses: ad-m/github-push-action@master
      with:
        github_token: ${{ secrets.GITHUB_TOKEN }}
        branch: main

    - name: Create Tag
      run: |
        git tag v${{ steps.bump_version.outputs.new_version }}
        git push origin v${{ steps.bump_version.outputs.new_version }}

  set-deployment-vars:
    runs-on: ubuntu-latest
    outputs:
      deploy_env: ${{ steps.set-vars.outputs.deploy_env }}
      image_tag: ${{ steps.set-vars.outputs.image_tag }}
    steps:
    - name: Set deployment variables
      id: set-vars
      run: |
        if [[ "${{ github.event_name }}" == "push" ]]; then
          echo "deploy_env=prod" >> $GITHUB_OUTPUT
          echo "image_tag=prod-${{ github.sha }}" >> $GITHUB_OUTPUT
        else
          echo "deploy_env=${{ github.event.inputs.environment }}" >> $GITHUB_OUTPUT
          echo "image_tag=${{ github.event.inputs.environment }}-${{ github.sha }}" >> $GITHUB_OUTPUT
        fi

  deploy-api:
    needs: [set-deployment-vars, update-version]
    if: always() && (needs.update-version.result == 'success' || needs.update-version.result == 'skipped')
    runs-on: ubuntu-latest
    env:
      DEPLOY_ENV: ${{ needs.set-deployment-vars.outputs.deploy_env }}
      IMAGE_TAG: ${{ needs.set-deployment-vars.outputs.image_tag }}
    steps:
    - name: Checkout code
      uses: actions/checkout@v3

    - name: Configure AWS credentials
      uses: aws-actions/configure-aws-credentials@v2
      with:
        aws-access-key-id: ${{ secrets.AWS_ACCESS_KEY_ID }}
        aws-secret-access-key: ${{ secrets.AWS_SECRET_ACCESS_KEY }}
        aws-region: ${{ env.AWS_REGION }}

    - name: Login to Amazon ECR
      id: login-ecr
      uses: aws-actions/amazon-ecr-login@v1

    - name: Set additional deployment variables
      run: |
        echo "PORT_MAPPING=$([ "$DEPLOY_ENV" == "prod" ] && echo "80:80" || echo "8080:80")" >> $GITHUB_ENV
        
        # Get EC2 Instance ID from SSM Parameter Store based on environment
        EC2_INSTANCE_ID_PARAM="/$(echo $DEPLOY_ENV | tr '[:upper:]' '[:lower:]')/API_EC2_INSTANCE_ID"
        EC2_INSTANCE_ID=$(aws ssm get-parameter --name $EC2_INSTANCE_ID_PARAM --query "Parameter.Value" --output text)
        echo "EC2_INSTANCE_ID=$EC2_INSTANCE_ID" >> $GITHUB_ENV

    - name: Build, tag, and push API image to Amazon ECR
      env:
        ECR_REGISTRY: ${{ steps.login-ecr.outputs.registry }}
      run: |
        set -e
        docker compose --profile api build
        docker tag referendumservices-api:latest $ECR_REGISTRY/$ECR_REPOSITORY_API:${{ env.IMAGE_TAG }}
        docker push $ECR_REGISTRY/$ECR_REPOSITORY_API:${{ env.IMAGE_TAG }}

    - name: Build and push Alembic image to Amazon ECR
      env:
        ECR_REGISTRY: ${{ steps.login-ecr.outputs.registry }}
      run: |
        set -e
        docker build --target migrations -t referendumservices-migrations:latest .
        docker tag referendumservices-migrations:latest $ECR_REGISTRY/$ECR_REPOSITORY:migrations-${{ env.IMAGE_TAG }}
        docker push $ECR_REGISTRY/$ECR_REPOSITORY:migrations-${{ env.IMAGE_TAG }}

    - name: Deploy to EC2
      env:
        ECR_REGISTRY: ${{ steps.login-ecr.outputs.registry }}
      run: |
        set -e
        echo "Deploying to EC2..."
        DEPLOY_COMMAND_OUTPUT=$(aws ssm send-command \
          --instance-ids "${{ env.EC2_INSTANCE_ID }}" \
          --document-name "AWS-RunShellScript" \
          --parameters '{
            "commands": [
              "set -e",
              "aws ecr get-login-password --region ${{ env.AWS_REGION }} | docker login --username AWS --password-stdin ${{ steps.login-ecr.outputs.registry }}",
<<<<<<< HEAD
              "docker pull ${{ steps.login-ecr.outputs.registry }}/${{ env.ECR_REPOSITORY }}:${{ env.IMAGE_TAG }} >/dev/null",
              "docker pull ${{ steps.login-ecr.outputs.registry }}/${{ env.ECR_REPOSITORY }}:migrations-${{ env.IMAGE_TAG }}",
=======
              "docker pull ${{ steps.login-ecr.outputs.registry }}/${{ env.ECR_REPOSITORY_API }}:${{ env.IMAGE_TAG }} >/dev/null",
>>>>>>> 7d0b7a91
              "docker stop ${{ env.DEPLOY_ENV }}-app || true",
              "docker rm ${{ env.DEPLOY_ENV }}-app || true",
              "SSM_PARAMS_JSON=$(aws ssm get-parameters-by-path --path /${{ env.DEPLOY_ENV }}/ --with-decryption --query \"Parameters[*].{Name:Name,Value:Value}\" --output json)",
              "ENV_VARS=$(echo \"$SSM_PARAMS_JSON\" | jq -r \".[] | \\\" -e \\\" + .Name + \\\"=\\\" + .Value\" | sed \"s/\\/[^\\/]*\\///g\" | tr \"\\n\" \" \")",
              "POSTGRES_SECRET=$(aws secretsmanager get-secret-value --secret-id ${{ env.POSTGRES_PASSWORD_SECRET_NAME }} --query SecretString --output text)",
              "POSTGRES_PASSWORD=$(echo $POSTGRES_SECRET | jq -r '.password')",
              "API_ACCESS_TOKEN_SECRET=$(aws secretsmanager get-secret-value --secret-id ${{ env.API_ACCESS_TOKEN_SECRET_NAME }} --query SecretString --output text)",
              "API_ACCESS_TOKEN=$(echo $API_ACCESS_TOKEN_SECRET | jq -r '.token')",
              "SECRET_KEY_SECRET=$(aws secretsmanager get-secret-value --secret-id ${{ env.SECRET_KEY_SECRET_NAME }} --query SecretString --output text)",
              "SECRET_KEY=$(echo $SECRET_KEY_SECRET | jq -r '.token')",
<<<<<<< HEAD
              "echo \"Running database migrations...\"",
              "if ! docker run --rm -e POSTGRES_PASSWORD=\"$POSTGRES_PASSWORD\" -e API_ACCESS_TOKEN=\"$API_ACCESS_TOKEN\" -e SECRET_KEY=\"$SECRET_KEY\" $ENV_VARS ${{ steps.login-ecr.outputs.registry }}/${{ env.ECR_REPOSITORY }}:migrations-${{ env.IMAGE_TAG }} alembic upgrade head; then",
              "  echo \"Database migration failed. Aborting deployment.\"",
              "  exit 1",
              "fi",
              "echo \"Database migrations completed successfully.\"",
              "echo \"Starting application...\"",
              "docker run -d --name ${{ env.DEPLOY_ENV }}-app -p ${{ env.PORT_MAPPING }} -e ENVIRONMENT=${{ env.DEPLOY_ENV }} -e POSTGRES_PASSWORD=\"$POSTGRES_PASSWORD\" -e API_ACCESS_TOKEN=\"$API_ACCESS_TOKEN\" -e SECRET_KEY=\"$SECRET_KEY\" $ENV_VARS ${{ steps.login-ecr.outputs.registry }}/${{ env.ECR_REPOSITORY }}:${{ env.IMAGE_TAG }}",
=======
              "docker run -d --name ${{ env.DEPLOY_ENV }}-app -p ${{ env.PORT_MAPPING }} -e ENVIRONMENT=${{ env.DEPLOY_ENV }} -e POSTGRES_PASSWORD=\"$POSTGRES_PASSWORD\" -e API_ACCESS_TOKEN=\"$API_ACCESS_TOKEN\" -e SECRET_KEY=\"$SECRET_KEY\" $ENV_VARS ${{ steps.login-ecr.outputs.registry }}/${{ env.ECR_REPOSITORY_API }}:${{ env.IMAGE_TAG }}",
>>>>>>> 7d0b7a91
              "docker container prune -f",
              "docker image prune -af",
              "docker network prune -f",
              "docker volume prune -af",
              "echo ${{ env.DEPLOY_ENV }} deployment completed"
            ]
          }' \
          --output json)
        
        DEPLOY_COMMAND_ID=$(echo "$DEPLOY_COMMAND_OUTPUT" | jq -r '.Command.CommandId')
        
        echo "Deployment command ID: $DEPLOY_COMMAND_ID"
        
        # Wait for the command to complete and check its status
        while true; do
          COMMAND_RESULT=$(aws ssm list-command-invocations \
            --command-id "$DEPLOY_COMMAND_ID" \
            --details \
            --output json)
          
          STATUS=$(echo "$COMMAND_RESULT" | jq -r '.CommandInvocations[0].Status')
          
          if [ "$STATUS" = "Success" ]; then
            echo "Deployment command executed successfully"
            break
          elif [ "$STATUS" = "Failed" ]; then
            echo "Deployment command failed"
            echo "Command output:"
            echo "$COMMAND_RESULT" | jq -r '.CommandInvocations[0].CommandPlugins[0].Output'
            exit 1
          elif [ "$STATUS" = "TimedOut" ]; then
            echo "Deployment command timed out"
            echo "Command output:"
            echo "$COMMAND_RESULT" | jq -r '.CommandInvocations[0].CommandPlugins[0].Output'
            exit 1
          fi
          
          echo "Waiting for deployment command to complete... Current status: $STATUS"
          sleep 10
        done

    - name: Verify Deployment
      run: |
        set -e
        echo "Verifying deployment..."
        PORT="${{ env.DEPLOY_ENV == 'prod' && '80' || '8080' }}"
        MAX_RETRIES=5
        RETRY_INTERVAL=10
        
        for i in $(seq 1 $MAX_RETRIES); do
          echo "Attempt $i of $MAX_RETRIES"
          HEALTH_CHECK_COMMAND_ID=$(aws ssm send-command \
            --instance-ids "${{ env.EC2_INSTANCE_ID }}" \
            --document-name "AWS-RunShellScript" \
            --parameters "{\"commands\":[\"curl -s -o /dev/null -w \\\"%{http_code}\\\" http://localhost:$PORT/health\"]}" \
            --output text \
            --query "Command.CommandId")
          
          sleep $RETRY_INTERVAL
          
          HEALTH_CHECK_STATUS_CODE=$(aws ssm list-command-invocations \
            --command-id "$HEALTH_CHECK_COMMAND_ID" \
            --details \
            --output text \
            --query "CommandInvocations[].CommandPlugins[].Output")
          
          if [ "$HEALTH_CHECK_STATUS_CODE" == "200" ]; then
            echo "Deployment verified successfully"
            echo "Updating stable tag..."
            docker tag ${{ steps.login-ecr.outputs.registry }}/${{ env.ECR_REPOSITORY_API }}:${{ env.IMAGE_TAG }} ${{ steps.login-ecr.outputs.registry }}/${{ env.ECR_REPOSITORY_API }}:${{ env.DEPLOY_ENV }}-stable
            docker push ${{ steps.login-ecr.outputs.registry }}/${{ env.ECR_REPOSITORY_API }}:${{ env.DEPLOY_ENV }}-stable
            echo "Deployment successful"
            exit 0
          fi
          
          echo "Health check failed. Status code: $HEALTH_CHECK_STATUS_CODE"
        done
        
        echo "Deployment verification failed after $MAX_RETRIES attempts"
        echo "Rolling back to previous stable version..."
        aws ssm send-command \
          --instance-ids "${{ env.EC2_INSTANCE_ID }}" \
          --document-name "AWS-RunShellScript" \
          --parameters '{
            "commands": [
              "docker stop ${{ env.DEPLOY_ENV }}-app || true",
              "docker rm ${{ env.DEPLOY_ENV }}-app || true",
              "docker rmi ${{ steps.login-ecr.outputs.registry }}/${{ env.ECR_REPOSITORY_API }}:${{ env.IMAGE_TAG }} || true",
              "SSM_PARAMS_JSON=$(aws ssm get-parameters-by-path --path /${{ env.DEPLOY_ENV }}/ --with-decryption --query \"Parameters[*].{Name:Name,Value:Value}\" --output json)",
              "ENV_VARS=$(echo \"$SSM_PARAMS_JSON\" | jq -r \".[] | \\\" -e \\\" + .Name + \\\"=\\\" + .Value\" | sed \"s/\\/[^\\/]*\\///g\" | tr \"\\n\" \" \")",
              "POSTGRES_SECRET=$(aws secretsmanager get-secret-value --secret-id ${{ env.POSTGRES_PASSWORD_SECRET_NAME }} --query SecretString --output text)",
              "POSTGRES_PASSWORD=$(echo $POSTGRES_SECRET | jq -r '.password')",
              "API_ACCESS_TOKEN_SECRET=$(aws secretsmanager get-secret-value --secret-id ${{ env.API_ACCESS_TOKEN_SECRET_NAME }} --query SecretString --output text)",
              "API_ACCESS_TOKEN=$(echo $API_ACCESS_TOKEN_SECRET | jq -r '.token')",
              "SECRET_KEY_SECRET=$(aws secretsmanager get-secret-value --secret-id ${{ env.SECRET_KEY_SECRET_NAME }} --query SecretString --output text)",
              "SECRET_KEY=$(echo $SECRET_KEY_SECRET | jq -r '.token')",
              "docker run -d --name ${{ env.DEPLOY_ENV }}-app -p ${{ env.PORT_MAPPING }} -e POSTGRES_PASSWORD=\"$POSTGRES_PASSWORD\" -e API_ACCESS_TOKEN=\"$API_ACCESS_TOKEN\" -e SECRET_KEY=\"$SECRET_KEY\" $ENV_VARS ${{ steps.login-ecr.outputs.registry }}/${{ env.ECR_REPOSITORY_API }}:${{ env.DEPLOY_ENV }}-stable"
            ]
          }'
        exit 1

  deploy-pipeline:
    needs: [set-deployment-vars, update-version]
    if: always() && (needs.update-version.result == 'success' || needs.update-version.result == 'skipped')
    runs-on: ubuntu-latest
    env:
      DEPLOY_ENV: ${{ needs.set-deployment-vars.outputs.deploy_env }}
      IMAGE_TAG: ${{ needs.set-deployment-vars.outputs.image_tag }}
    steps:
    - name: Checkout code
      uses: actions/checkout@v3

    - name: Configure AWS credentials
      uses: aws-actions/configure-aws-credentials@v2
      with:
        aws-access-key-id: ${{ secrets.AWS_ACCESS_KEY_ID }}
        aws-secret-access-key: ${{ secrets.AWS_SECRET_ACCESS_KEY }}
        aws-region: ${{ env.AWS_REGION }}

    - name: Login to Amazon ECR
      id: login-ecr
      uses: aws-actions/amazon-ecr-login@v1

    - name: Build, tag, and push pipeline image to Amazon ECR
      env:
        ECR_REGISTRY: ${{ steps.login-ecr.outputs.registry }}
      run: |
        docker build --target pipeline -t $ECR_REGISTRY/$ECR_REPOSITORY_PIPELINE:${{ env.IMAGE_TAG }} .
        docker tag $ECR_REGISTRY/$ECR_REPOSITORY_PIPELINE:${{ env.IMAGE_TAG }} $ECR_REGISTRY/$ECR_REPOSITORY_PIPELINE:${{ env.DEPLOY_ENV }}-stable

        if [[ "${{ github.event_name }}" == "push" && "${{ env.DEPLOY_ENV }}" == "prod" ]]; then
          docker tag $ECR_REGISTRY/$ECR_REPOSITORY_PIPELINE:${{ env.IMAGE_TAG }} $ECR_REGISTRY/$ECR_REPOSITORY_PIPELINE:latest
          docker push $ECR_REGISTRY/$ECR_REPOSITORY_PIPELINE:latest
        fi

        docker push $ECR_REGISTRY/$ECR_REPOSITORY_PIPELINE:${{ env.IMAGE_TAG }}
        docker push $ECR_REGISTRY/$ECR_REPOSITORY_PIPELINE:${{ env.DEPLOY_ENV }}-stable

    - name: Update ECS Task Definition
      run: |
        # Get environment variables
        SSM_PARAMS_JSON=$(aws ssm get-parameters-by-path --path /${{ env.DEPLOY_ENV }}/ --with-decryption --query "Parameters[*].{Name:Name,Value:Value}" --output json)
        ENV_VARS=$(echo "$SSM_PARAMS_JSON" | jq -r '[.[] | {
          "name": (.Name | split("/")[-1]),
          "value": .Value
        }]')
        
        ENV_VARS=$(echo "$ENV_VARS" | jq --arg env "${{ env.DEPLOY_ENV }}" '
          . + [
            {"name": "ENVIRONMENT", "value": $env}
          ]
        ')
    
        TASK_DEFINITION=$(aws ecs describe-task-definition --task-definition ${{ env.PIPELINE_TASK_DEFINITION }} --query taskDefinition --output json)
        
        NEW_TASK_DEFINITION=$(
          echo $TASK_DEFINITION |
          jq \
            --arg IMAGE "${{ steps.login-ecr.outputs.registry }}/${{ env.ECR_REPOSITORY_PIPELINE }}:${{ env.IMAGE_TAG }}" \
            --argjson ENV_VARS "$ENV_VARS" \
            --arg SECRET_ARN "arn:aws:secretsmanager:${{ env.AWS_REGION }}:${{ env.AWS_ACCOUNT_ID }}:secret:${{ env.POSTGRES_PASSWORD_SECRET_NAME }}" \
            '
              del(.taskDefinitionArn, .revision, .status, .requiresAttributes, .compatibilities, .registeredAt, .registeredBy) |
              .containerDefinitions[0].image = $IMAGE |
              .containerDefinitions[0].environment = $ENV_VARS |
              .containerDefinitions[0].secrets = [
                {
                  "name": "POSTGRES_PASSWORD",
                  "valueFrom": ($SECRET_ARN + ":password::")
                }
              ] |
              .cpu = "1024" |
              .memory = "3072" |
              .networkMode = "awsvpc"
            '
        )
        
        echo $NEW_TASK_DEFINITION > task-definition.json
        aws ecs register-task-definition --cli-input-json file://task-definition.json


    - name: Set up EventBridge rule for weekly pipeline run
      run: |
        TASK_DEFINITION_ARN=$(aws ecs describe-task-definition --task-definition ${{ env.PIPELINE_TASK_DEFINITION }} --query taskDefinition.taskDefinitionArn --output text)
        CLUSTER_ARN=$(aws ecs describe-clusters --clusters ${{ env.PIPELINE_CLUSTER }} --query 'clusters[0].clusterArn' --output text)
        RULE_NAME="weekly-pipeline-run"
        
        aws events put-rule \
          --name $RULE_NAME \
          --schedule-expression "cron(0 0 ? * SUN *)" \
          --state ENABLED

        aws events put-targets \
          --rule $RULE_NAME \
          --targets "[{
            \"Id\": \"1\",
            \"Arn\": \"$CLUSTER_ARN\",
            \"RoleArn\": \"${{ secrets.ECS_EVENTS_ROLE_ARN }}\", 
            \"EcsParameters\": {
              \"TaskDefinitionArn\": \"$TASK_DEFINITION_ARN\",
              \"TaskCount\": 1,
              \"LaunchType\": \"FARGATE\",
              \"NetworkConfiguration\": {
                \"awsvpcConfiguration\": {
                  \"Subnets\": [\"subnet-030216eccd9d8d317\"],
                  \"SecurityGroups\": [\"sg-0ddba9c80c77125c2\",\"sg-0d65a5b9089171007\"],
                  \"AssignPublicIp\": \"DISABLED\"
                }
              }
            }
          }]"<|MERGE_RESOLUTION|>--- conflicted
+++ resolved
@@ -152,12 +152,8 @@
             "commands": [
               "set -e",
               "aws ecr get-login-password --region ${{ env.AWS_REGION }} | docker login --username AWS --password-stdin ${{ steps.login-ecr.outputs.registry }}",
-<<<<<<< HEAD
-              "docker pull ${{ steps.login-ecr.outputs.registry }}/${{ env.ECR_REPOSITORY }}:${{ env.IMAGE_TAG }} >/dev/null",
-              "docker pull ${{ steps.login-ecr.outputs.registry }}/${{ env.ECR_REPOSITORY }}:migrations-${{ env.IMAGE_TAG }}",
-=======
               "docker pull ${{ steps.login-ecr.outputs.registry }}/${{ env.ECR_REPOSITORY_API }}:${{ env.IMAGE_TAG }} >/dev/null",
->>>>>>> 7d0b7a91
+              "docker pull ${{ steps.login-ecr.outputs.registry }}/${{ env.ECR_REPOSITORY_API }}:migrations-${{ env.IMAGE_TAG }}",
               "docker stop ${{ env.DEPLOY_ENV }}-app || true",
               "docker rm ${{ env.DEPLOY_ENV }}-app || true",
               "SSM_PARAMS_JSON=$(aws ssm get-parameters-by-path --path /${{ env.DEPLOY_ENV }}/ --with-decryption --query \"Parameters[*].{Name:Name,Value:Value}\" --output json)",
@@ -168,7 +164,6 @@
               "API_ACCESS_TOKEN=$(echo $API_ACCESS_TOKEN_SECRET | jq -r '.token')",
               "SECRET_KEY_SECRET=$(aws secretsmanager get-secret-value --secret-id ${{ env.SECRET_KEY_SECRET_NAME }} --query SecretString --output text)",
               "SECRET_KEY=$(echo $SECRET_KEY_SECRET | jq -r '.token')",
-<<<<<<< HEAD
               "echo \"Running database migrations...\"",
               "if ! docker run --rm -e POSTGRES_PASSWORD=\"$POSTGRES_PASSWORD\" -e API_ACCESS_TOKEN=\"$API_ACCESS_TOKEN\" -e SECRET_KEY=\"$SECRET_KEY\" $ENV_VARS ${{ steps.login-ecr.outputs.registry }}/${{ env.ECR_REPOSITORY }}:migrations-${{ env.IMAGE_TAG }} alembic upgrade head; then",
               "  echo \"Database migration failed. Aborting deployment.\"",
@@ -176,10 +171,7 @@
               "fi",
               "echo \"Database migrations completed successfully.\"",
               "echo \"Starting application...\"",
-              "docker run -d --name ${{ env.DEPLOY_ENV }}-app -p ${{ env.PORT_MAPPING }} -e ENVIRONMENT=${{ env.DEPLOY_ENV }} -e POSTGRES_PASSWORD=\"$POSTGRES_PASSWORD\" -e API_ACCESS_TOKEN=\"$API_ACCESS_TOKEN\" -e SECRET_KEY=\"$SECRET_KEY\" $ENV_VARS ${{ steps.login-ecr.outputs.registry }}/${{ env.ECR_REPOSITORY }}:${{ env.IMAGE_TAG }}",
-=======
               "docker run -d --name ${{ env.DEPLOY_ENV }}-app -p ${{ env.PORT_MAPPING }} -e ENVIRONMENT=${{ env.DEPLOY_ENV }} -e POSTGRES_PASSWORD=\"$POSTGRES_PASSWORD\" -e API_ACCESS_TOKEN=\"$API_ACCESS_TOKEN\" -e SECRET_KEY=\"$SECRET_KEY\" $ENV_VARS ${{ steps.login-ecr.outputs.registry }}/${{ env.ECR_REPOSITORY_API }}:${{ env.IMAGE_TAG }}",
->>>>>>> 7d0b7a91
               "docker container prune -f",
               "docker image prune -af",
               "docker network prune -f",
