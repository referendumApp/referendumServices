--- conflicted
+++ resolved
@@ -49,13 +49,9 @@
       env:
         ECR_REGISTRY: ${{ steps.login-ecr.outputs.registry }}
       run: |
-<<<<<<< HEAD
+
         docker compose build api
-        docker tag referendum-services-api:latest $ECR_REGISTRY/$ECR_REPOSITORY:${{ env.IMAGE_TAG }}
-=======
-        docker compose build app
-        docker tag referendumservices-app:latest $ECR_REGISTRY/$ECR_REPOSITORY:${{ env.IMAGE_TAG }}
->>>>>>> 90d71550
+        docker tag referendumservices-api:latest $ECR_REGISTRY/$ECR_REPOSITORY:${{ env.IMAGE_TAG }}
         docker push $ECR_REGISTRY/$ECR_REPOSITORY:${{ env.IMAGE_TAG }}
 
     - name: Deploy to EC2
