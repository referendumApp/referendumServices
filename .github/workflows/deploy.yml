name: Deploy to AWS

on:
  push:
    branches: [ main ]
  workflow_dispatch:
    inputs:
      environment:
        description: 'Environment to deploy to (prod/test)'
        required: true
        default: 'test'

env:
  AWS_REGION: us-east-2
  ECR_REPOSITORY: referendum/api
  EC2_INSTANCE_ID: i-08edd9a77b42449b2

jobs:
  deploy:
    runs-on: ubuntu-latest
    steps:
    - name: Checkout code
      uses: actions/checkout@v2

    - name: Configure AWS credentials
      uses: aws-actions/configure-aws-credentials@v1
      with:
        aws-access-key-id: ${{ secrets.AWS_ACCESS_KEY_ID }}
        aws-secret-access-key: ${{ secrets.AWS_SECRET_ACCESS_KEY }}
        aws-region: ${{ env.AWS_REGION }}

    - name: Login to Amazon ECR
      id: login-ecr
      uses: aws-actions/amazon-ecr-login@v1

    - name: Set deployment variables
      run: |
        if [[ "${{ github.event_name }}" == "push" ]]; then
          echo "DEPLOY_ENV=prod" >> $GITHUB_ENV
          echo "IMAGE_TAG=prod-${{ github.sha }}" >> $GITHUB_ENV
          echo "PORT_MAPPING=80:80" >> $GITHUB_ENV
        else
          echo "DEPLOY_ENV=${{ github.event.inputs.environment }}" >> $GITHUB_ENV
          echo "IMAGE_TAG=${{ github.event.inputs.environment }}-${{ github.sha }}" >> $GITHUB_ENV
          echo "PORT_MAPPING=8080:80" >> $GITHUB_ENV
        fi

    - name: Build, tag, and push image to Amazon ECR
      env:
        ECR_REGISTRY: ${{ steps.login-ecr.outputs.registry }}
      run: |
<<<<<<< HEAD
        docker compose --profile service build app
=======
        docker compose build api
>>>>>>> 11539fda
        docker tag referendumapi-app:latest $ECR_REGISTRY/$ECR_REPOSITORY:${{ env.IMAGE_TAG }}
        docker push $ECR_REGISTRY/$ECR_REPOSITORY:${{ env.IMAGE_TAG }}

    - name: Deploy to EC2
      env:
        ECR_REGISTRY: ${{ steps.login-ecr.outputs.registry }}
      run: |
        aws ssm send-command \
          --instance-ids "${{ env.EC2_INSTANCE_ID }}" \
          --document-name "AWS-RunShellScript" \
          --parameters '{
            "commands": [
              "aws ecr get-login-password --region ${{ env.AWS_REGION }} | docker login --username AWS --password-stdin ${{ steps.login-ecr.outputs.registry }}",
              "docker pull ${{ steps.login-ecr.outputs.registry }}/${{ env.ECR_REPOSITORY }}:${{ env.IMAGE_TAG }}",
              "docker stop ${{ env.DEPLOY_ENV }}-app || true",
              "docker rm ${{ env.DEPLOY_ENV }}-app || true",
              "docker run -d --name ${{ env.DEPLOY_ENV }}-app -p ${{ env.PORT_MAPPING }} ${{ steps.login-ecr.outputs.registry }}/${{ env.ECR_REPOSITORY }}:${{ env.IMAGE_TAG }}",
              "echo ${{ env.DEPLOY_ENV }} deployment completed"
            ]
          }'

    - name: Verify Deployment
      run: |
        sleep 30
        HEALTH_CHECK_COMMAND_ID=$(aws ssm send-command \
          --instance-ids "${{ env.EC2_INSTANCE_ID }}" \
          --document-name "AWS-RunShellScript" \
          --parameters '{"commands":["curl -s -o /dev/null -w \"%{http_code}\" http://localhost:8080/health"]}' \
          --output text \
          --query "Command.CommandId")
        HEALTH_CHECK_STATUS_CODE=$(aws ssm list-command-invocations \
          --command-id "$HEALTH_CHECK_COMMAND_ID" \
          --details \
          --output text \
          --query "CommandInvocations[].CommandPlugins[].Output")
        
        if [ "$HEALTH_CHECK_STATUS_CODE" != "200" ]; then
          echo "Deployment verification failed. Health check returned: $HEALTH_CHECK_STATUS_CODE"
          exit 1
        fi
        
        echo "Deployment verified"<|MERGE_RESOLUTION|>--- conflicted
+++ resolved
@@ -49,11 +49,7 @@
       env:
         ECR_REGISTRY: ${{ steps.login-ecr.outputs.registry }}
       run: |
-<<<<<<< HEAD
-        docker compose --profile service build app
-=======
-        docker compose build api
->>>>>>> 11539fda
+        docker compose --profile service build api
         docker tag referendumapi-app:latest $ECR_REGISTRY/$ECR_REPOSITORY:${{ env.IMAGE_TAG }}
         docker push $ECR_REGISTRY/$ECR_REPOSITORY:${{ env.IMAGE_TAG }}
 
