--- conflicted
+++ resolved
@@ -245,11 +245,12 @@
         version="${{ needs.update-version.outputs.new_version }}"
         tag_name="API-v$version"
         
-        gh release create "$tag_name" \
+        if ! gh release create "$tag_name" \
           --title "API Release $version" \
-<<<<<<< HEAD
-          --target ${{ github.sha }} \
-          || echo "Failed to create release"
+          --target ${{ github.sha }}; then
+          log_error "Failed to create release"
+          exit 1
+        fi
 
   deploy-pipeline:
     needs: update-version
@@ -257,12 +258,4 @@
     steps:
     - name: Placeholder for Pipeline deployment
       run: |
-        echo "Nothing to do yet"
-=======
-          --target ${{ github.sha }}; then
-          log_error "Failed to create release"
-          exit 1
-        fi
-    
-        echo "Release created successfully"
->>>>>>> 2fa2bf21
+        echo "Nothing to do yet"