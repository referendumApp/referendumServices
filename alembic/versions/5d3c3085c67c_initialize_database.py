"""Initialize database

Revision ID: 5d3c3085c67c
Revises:
Create Date: 2024-10-01 09:18:59.007473

"""

from typing import Sequence, Union

from alembic import op
import sqlalchemy as sa


# revision identifiers, used by Alembic.
revision: str = "5d3c3085c67c"
down_revision: Union[str, None] = None
branch_labels: Union[str, Sequence[str], None] = None
depends_on: Union[str, Sequence[str], None] = None


def upgrade():
    # Create users table
    op.create_table(
        "users",
        sa.Column("id", sa.Integer(), nullable=False, autoincrement=True),
        sa.Column("name", sa.String(), nullable=True),
        sa.Column("email", sa.String(), nullable=True),
        sa.Column("hashed_password", sa.String(), nullable=True),
        sa.PrimaryKeyConstraint("id"),
    )
    op.create_index(op.f("ix_users_email"), "users", ["email"], unique=True)

    # Create topics table
    op.create_table(
        "topics",
        sa.Column("id", sa.Integer(), nullable=False),
        sa.Column("name", sa.String(), nullable=True),
        sa.PrimaryKeyConstraint("id"),
    )
    op.create_index(op.f("ix_topics_name"), "topics", ["name"], unique=True)

    # Create bills table
    op.create_table(
        "bills",
        sa.Column("legiscan_id", sa.Integer(), nullable=True),
        sa.Column("id", sa.Integer(), nullable=False, autoincrement=True),
        sa.Column("identifier", sa.String(), nullable=True),
        sa.Column("title", sa.String(), nullable=True),
        sa.Column("description", sa.String(), nullable=True),
        sa.Column("state", sa.String(), nullable=True),
        sa.Column("body", sa.String(), nullable=True),
        sa.Column("session", sa.String(), nullable=True),
        sa.Column("briefing", sa.String(), nullable=True),
        sa.Column("status", sa.String(), nullable=True),
        sa.Column("latest_action", sa.String(), nullable=True),
        sa.PrimaryKeyConstraint("id"),
    )
    op.create_index(op.f("ix_bills_legiscan_id"), "bills", ["legiscan_id"], unique=True)
    op.create_index(op.f("ix_bills_state"), "bills", ["state"], unique=False)
    op.create_index(op.f("ix_bills_body"), "bills", ["body"], unique=False)
    op.create_index(op.f("ix_bills_session"), "bills", ["session"], unique=False)

    # Create legislators table
    op.create_table(
        "legislators",
        sa.Column("id", sa.Integer(), nullable=False, autoincrement=True),
        sa.Column("name", sa.String(), nullable=True),
        sa.Column("image_url", sa.String(), nullable=True),
        sa.Column("district", sa.String(), nullable=True),
        sa.Column("address", sa.String(), nullable=True),
        sa.Column("facebook", sa.String(), nullable=True),
        sa.Column("instagram", sa.String(), nullable=True),
        sa.Column("phone", sa.String(), nullable=True),
        sa.Column("twitter", sa.String(), nullable=True),
        sa.PrimaryKeyConstraint("id"),
    )
    op.create_index(op.f("ix_legislators_name"), "legislators", ["name"], unique=False)
    op.create_index(
        op.f("ix_legislator_name_district"),
        "legislators",
        ["name", "district"],
        unique=True,
    )

    # Create user_topic_follows table
    op.create_table(
        "user_topic_follows",
        sa.Column("user_id", sa.Integer()),
        sa.Column("topic_id", sa.Integer()),
        sa.ForeignKeyConstraint(
            ["topic_id"],
            ["topics.id"],
        ),
        sa.ForeignKeyConstraint(
            ["user_id"],
            ["users.id"],
        ),
    )

    # Create user_bill_follows table
    op.create_table(
        "user_bill_follows",
        sa.Column("user_id", sa.Integer()),
        sa.Column("bill_id", sa.Integer()),
        sa.ForeignKeyConstraint(
            ["bill_id"],
            ["bills.id"],
        ),
        sa.ForeignKeyConstraint(
            ["user_id"],
            ["users.id"],
        ),
    )

    # Create user_topic_association table
    op.create_table(
        "user_topic_association",
        sa.Column("user_id", sa.Integer()),
        sa.Column("topic_id", sa.Integer()),
        sa.ForeignKeyConstraint(
            ["topic_id"],
            ["topics.id"],
        ),
        sa.ForeignKeyConstraint(
            ["user_id"],
            ["users.id"],
        ),
    )

    # Create user_bill_association table
    op.create_table(
        "user_bill_association",
        sa.Column("user_id", sa.Integer()),
        sa.Column("bill_id", sa.Integer()),
        sa.ForeignKeyConstraint(
            ["bill_id"],
            ["bills.id"],
        ),
        sa.ForeignKeyConstraint(
            ["user_id"],
            ["users.id"],
        ),
    )


def downgrade():
<<<<<<< HEAD
    op.drop_table("user_bill_association")
    op.drop_table("user_topic_association")
=======
    op.drop_table("user_bill_follows")
    op.drop_table("user_topic_follows")
>>>>>>> 7c18b2bb
    op.drop_table("legislators")
    op.drop_index(op.f("ix_bills_session"), table_name="bills")
    op.drop_index(op.f("ix_bills_body"), table_name="bills")
    op.drop_index(op.f("ix_bills_state"), table_name="bills")
    op.drop_index(op.f("ix_bills_legiscan_id"), table_name="bills")
    op.drop_table("bills")
    op.drop_index(op.f("ix_topics_name"), table_name="topics")
    op.drop_table("topics")
    op.drop_index(op.f("ix_users_email"), table_name="users")
    op.drop_table("users")<|MERGE_RESOLUTION|>--- conflicted
+++ resolved
@@ -145,13 +145,8 @@
 
 
 def downgrade():
-<<<<<<< HEAD
-    op.drop_table("user_bill_association")
-    op.drop_table("user_topic_association")
-=======
     op.drop_table("user_bill_follows")
     op.drop_table("user_topic_follows")
->>>>>>> 7c18b2bb
     op.drop_table("legislators")
     op.drop_index(op.f("ix_bills_session"), table_name="bills")
     op.drop_index(op.f("ix_bills_body"), table_name="bills")
