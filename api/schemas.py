--- conflicted
+++ resolved
@@ -244,7 +244,6 @@
     bipartisanship: float
 
 
-<<<<<<< HEAD
 class ExecutiveOrderFilterOptions(CamelCaseBaseModel):
     president_id: Optional[List[int]] = None
 
@@ -269,7 +268,7 @@
     model_config = {
         "from_attributes": True,
     }
-=======
+
 class ChatSession(CamelCaseBaseModel):
     session_id: str
 
@@ -279,5 +278,4 @@
 
 
 class ChatMessageResponse(ChatSession):
-    response: str
->>>>>>> 2b9b0860
+    response: str