--- conflicted
+++ resolved
@@ -7,60 +7,8 @@
     detail: str
 
 
-<<<<<<< HEAD
-
-class User(UserBase):
-    id: int
-
-    model_config = ConfigDict(from_attributes=True)
-
-
-### BILLS ###
-class BillBase(BaseModel):
-    legiscanID: int
-    identifier: str
-    title: str
-    description: str
-    state: str
-    body: str
-    session: str
-    briefing: str
-    status: str
-    latestAction: str
-
-
-#    topics:
-
-
-class BillCreate(BillBase):
-    pass
-
-
-class Bill(BillBase):
-    id: int
-
-    model_config = ConfigDict(from_attributes=True)
-
-
-# ### LEGISLATORS ###
-class LegislatorBase(BaseModel):
-    chamber: str
-    district: str
-    email: str
-    facebook: str
-    imageUrl: str
-    instagram: str
-    name: str
-    office: str
-    party: str
-    phone: str
-    state: str
-    twitter: str
-
-=======
 class HealthResponse(BaseModel):
     status: str
->>>>>>> fa27a395
 
 
 class TokenResponse(BaseModel):
