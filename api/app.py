import json
import boto3
import logging
from fastapi import FastAPI, HTTPException, Depends
from fastapi.middleware.cors import CORSMiddleware
from sqlalchemy import text

from api import schemas, crud, database, models

logging.basicConfig(level=logging.INFO)
logger = logging.getLogger(__name__)

models.Base.metadata.create_all(bind=database.engine)

app = FastAPI()
app.add_middleware(
    CORSMiddleware,
    allow_origins=["*"],
    allow_credentials=True,
    allow_methods=["*"],
    allow_headers=["*"],
)

s3 = boto3.client("s3")

BUCKET_NAME = "referendum-app-alpha"
FILE_NAME = "feedback.json"


# Dependency
def get_db():
    db = database.SessionLocal()
    try:
        yield db
    finally:
        db.close()


########################################################################################################


@app.get("/health")
async def healthcheck(db=Depends(get_db)):
    db.execute(text("SELECT 1"))
    return


########################################################################################################

<<<<<<< HEAD
@app.put("/users")                                                       ### ADDS USER ###
async def add_user(user: schemas.UserCreate, db = Depends(get_db)):
    db_user = crud.get_user_by_email(db, email=user.email)                      
    if db_user:                                                         
        raise HTTPException(status_code=400, detail="Email already registered.")
    return crud.create_user(db=db, user=user)

@app.post("/users")                                                      ### UPDATES USER ###
async def update_user(user: schemas.UserCreate, db = Depends(get_db)):
=======

@app.put("/user")  ### ADDS USER ###
async def add_user(user: schemas.UserCreate, db=Depends(get_db)):
    db_user = crud.get_user_by_email(db, email=user.email)
    if db_user:
        raise HTTPException(status_code=400, detail="Email already registered.")
    return crud.create_user(db=db, user=user)


@app.post("/user")  ### UPDATES USER ###
async def update_user(user: schemas.UserCreate, db=Depends(get_db)):
>>>>>>> 9968fa79
    db_user = crud.get_user_by_email(db, email=user.email)
    if db_user:
        fake_hashed_password = user.password + "notreallyhashed"
        db_user.hashed_password = fake_hashed_password
        db_user.name = user.name
        return crud.update_user(db=db, db_user=db_user)
    raise HTTPException(status_code=404, detail=f"User not found for email: {user.email}.")


@app.get("/users/{user_id}")  ### GETS USER ###
async def get_user(user_id: int, db=Depends(get_db)):
    db_user = crud.get_user(db, user_id=user_id)
    if db_user is None:
        raise HTTPException(status_code=404, detail="User not found.")
    return db_user


@app.delete("/users/{user_id}")  ### DELETES USER ###
async def delete_user(user_id: int, db=Depends(get_db)):
    db_user = crud.get_user(db, user_id=user_id)
    if db_user is None:
        raise HTTPException(status_code=404, detail="User not found.")
    return crud.delete_user(db, user_id=user_id)


@app.post("/feedback")  ### ADDS FEEDBACK ###
async def add_feedback(feedback: dict):
    try:
        try:
            response = s3.get_object(Bucket=BUCKET_NAME, Key=FILE_NAME)
            file_content = json.loads(response["Body"].read().decode("utf-8"))
        except s3.exceptions.NoSuchKey:
            logger.warning(f"File {FILE_NAME} not found in bucket {BUCKET_NAME}. Creating new file.")
            file_content = {"feedbackMessages": []}

        file_content["feedbackMessages"].append(feedback)

        s3.put_object(Bucket=BUCKET_NAME, Key=FILE_NAME, Body=json.dumps(file_content), ContentType="application/json")
        return
    except Exception as e:
        raise HTTPException(status_code=500, detail=f"Unexpected error: {str(e)}.")


#############################################################################################################


<<<<<<< HEAD
@app.put("/bills")                                                       ### ADDS BILL ###
async def add_bill(bill: schemas.BillCreate, db = Depends(get_db)):     
    db_bill = crud.get_bill_by_legiscanID(db, legiscan_id=bill.legiscanID)                      
    if db_bill:                                                         
        raise HTTPException(status_code=400, detail="Bill already exists.")
    return crud.create_bill(db=db, bill=bill)

@app.post("/bills")                                                      ### UPDATES BILL ###
async def update_bill(bill: schemas.Bill, db = Depends(get_db)):  
      
    db_bill = crud.get_bill_by_legiscanID(db, legiscan_id=bill.legiscanID)
    if db_bill:
        db_bill.title = bill.title
        return crud.update_bill(db=db, db_bill=db_bill)             
=======
@app.put("/bill")  ### ADDS BILL ###
async def add_bill(bill: schemas.BillCreate, db=Depends(get_db)):
    db_bill = crud.get_bill_by_legiscanID(db, legiscan_id=bill.legiscanID)
    if db_bill:
        raise HTTPException(status_code=400, detail="Bill already exists.")
    return crud.create_bill(db=db, bill=bill)


@app.post("/bill")  ### UPDATES BILL ###
async def update_bill(bill: schemas.Bill, db=Depends(get_db)):
    db_bill = crud.get_bill_by_legiscanID(db, legiscan_id=bill.legiscanID)
    if db_bill:
        return crud.update_bill(db=db, db_bill=bill)
>>>>>>> 9968fa79
    raise HTTPException(status_code=404, detail=f"Bill not found for ID: {bill.id}.")


@app.get("/bills/{bill_id}")  ### GETS BILL ###
async def get_bill(bill_id: int, db=Depends(get_db)):
    db_bill = crud.get_bill(db, bill_id=bill_id)
    if db_bill:
        return db_bill
    raise HTTPException(status_code=404, detail=f"Bill not found for ID: {bill_id}.")


@app.get("/bills/{bill_id}/text")  ### GETS BILL TEXT ###
async def get_bill_text(bill_id: str):  ### THIS ISNT DONE ###
    lorem_ipsum = "Lorem ipsum dolor sit amet"
    return {"bill_id": bill_id, "text": lorem_ipsum}


@app.delete("/bills/{bill_id}")  ### DELETES BILL ###
async def delete_bill(bill_id: int, db=Depends(get_db)):
    db_bill = crud.get_bill(db, bill_id=bill_id)
    if db_bill is None:
        raise HTTPException(status_code=404, detail=f"Bill not found for ID: {bill_id}.")
    return crud.delete_bill(db, bill_id=bill_id)


######################################################################################

<<<<<<< HEAD
@app.put("/legislators")                                                       ### ADDS LEGISLATOR ###
async def add_legislator(legislator: schemas.LegislatorCreate, db = Depends(get_db)):     
=======

@app.put("/legislator")  ### ADDS LEGISLATOR ###
async def add_legislator(legislator: schemas.LegislatorCreate, db=Depends(get_db)):
>>>>>>> 9968fa79
    db_legislator = crud.get_legislator_by_name_and_state(db, name=legislator.name, state=legislator.state)
    if db_legislator:
        raise HTTPException(status_code=400, detail="Legislator already exists.")
    return crud.create_legislator(db=db, legislator=legislator)

<<<<<<< HEAD
@app.post("/legislators")                                                            ### UPDATES LEGISLATOR ###
async def update_legislator(legislator: schemas.Legislator, db = Depends(get_db)): 
=======

@app.post("/legislator")  ### UPDATES LEGISLATOR ###
async def update_legislator(legislator: schemas.Legislator, db=Depends(get_db)):
>>>>>>> 9968fa79
    db_legislator = crud.get_legislator_by_name_and_state(db, name=legislator.name, state=legislator.state)
    if db_legislator:
        update_data = legislator.model_dump()
        for key,value in update_data.items():
            setattr(db_legislator, key, value)
        return crud.update_legislator(db=db, db_legislator=db_legislator)
    raise HTTPException(status_code=404, detail=f"Could not update legislator ID: {legislator.id}.")


@app.get("/legislators/{legislator_id}")  ### GETS LEGISLATOR ###
async def get_legislator(legislator_id: int, db=Depends(get_db)):
    db_legislator = crud.get_legislator(db, legislator_id=legislator_id)
    if db_legislator:
        return db_legislator
    raise HTTPException(status_code=404, detail=f"legislator not found for ID: {legislator_id}.")


@app.delete("/legislators/{legislator_id}")  ### DELETES LEGISLATOR ###
async def delete_legislator(legislator_id: int, db=Depends(get_db)):
    db_legislator = crud.get_legislator(db, legislator_id=legislator_id)
    if db_legislator is None:
        raise HTTPException(status_code=404, detail=f"Legislator not found for ID: {legislator_id}.")
    return crud.delete_legislator(db, legislator_id=legislator_id)


# @app.get("/bills")
# async def get_bills(
#     limit: int = Query(10, ge=1, le=100),
#     offset: int = Query(0, ge=0),
#     tags: Optional[List[str]] = Query(None)
# ):
#     bills = sample_data["Bills"]

#     if tags:
#         bills = [bill for bill in bills if any(tag in bill.get('tags', []) for tag in tags)]

#     total = len(bills)
#     bills = bills[offset:offset + limit]

#     return {
#         "bills": bills,
#         "total": total,
#         "limit": limit,
#         "offset": offset
#     }

# @app.get("/legislators")
# async def get_legislators():
#     return sample_data["Legislators"]

# @app.get("/legislator-vote-events")
# async def get_legislator_vote_events():
#     return sample_data["LegislatorVoteEvents"]

# @app.get("/legislator-votes")
# async def get_legislator_votes():
#     return sample_data["LegislatorVotes"]

# @app.get("/user-votes")
# async def get_user_votes(user_id: str = Query(...)):
#     return [vote for vote in sample_data["UserVotes"] if vote.get("user_id") == user_id]

# @app.get("/comments")
# async def get_comments():
#     return sample_data["Comments"]


if __name__ == "__main__":
    import uvicorn

    uvicorn.run(app, host="0.0.0.0", port=80)<|MERGE_RESOLUTION|>--- conflicted
+++ resolved
@@ -47,7 +47,6 @@
 
 ########################################################################################################
 
-<<<<<<< HEAD
 @app.put("/users")                                                       ### ADDS USER ###
 async def add_user(user: schemas.UserCreate, db = Depends(get_db)):
     db_user = crud.get_user_by_email(db, email=user.email)                      
@@ -57,19 +56,6 @@
 
 @app.post("/users")                                                      ### UPDATES USER ###
 async def update_user(user: schemas.UserCreate, db = Depends(get_db)):
-=======
-
-@app.put("/user")  ### ADDS USER ###
-async def add_user(user: schemas.UserCreate, db=Depends(get_db)):
-    db_user = crud.get_user_by_email(db, email=user.email)
-    if db_user:
-        raise HTTPException(status_code=400, detail="Email already registered.")
-    return crud.create_user(db=db, user=user)
-
-
-@app.post("/user")  ### UPDATES USER ###
-async def update_user(user: schemas.UserCreate, db=Depends(get_db)):
->>>>>>> 9968fa79
     db_user = crud.get_user_by_email(db, email=user.email)
     if db_user:
         fake_hashed_password = user.password + "notreallyhashed"
@@ -116,7 +102,7 @@
 #############################################################################################################
 
 
-<<<<<<< HEAD
+
 @app.put("/bills")                                                       ### ADDS BILL ###
 async def add_bill(bill: schemas.BillCreate, db = Depends(get_db)):     
     db_bill = crud.get_bill_by_legiscanID(db, legiscan_id=bill.legiscanID)                      
@@ -131,21 +117,6 @@
     if db_bill:
         db_bill.title = bill.title
         return crud.update_bill(db=db, db_bill=db_bill)             
-=======
-@app.put("/bill")  ### ADDS BILL ###
-async def add_bill(bill: schemas.BillCreate, db=Depends(get_db)):
-    db_bill = crud.get_bill_by_legiscanID(db, legiscan_id=bill.legiscanID)
-    if db_bill:
-        raise HTTPException(status_code=400, detail="Bill already exists.")
-    return crud.create_bill(db=db, bill=bill)
-
-
-@app.post("/bill")  ### UPDATES BILL ###
-async def update_bill(bill: schemas.Bill, db=Depends(get_db)):
-    db_bill = crud.get_bill_by_legiscanID(db, legiscan_id=bill.legiscanID)
-    if db_bill:
-        return crud.update_bill(db=db, db_bill=bill)
->>>>>>> 9968fa79
     raise HTTPException(status_code=404, detail=f"Bill not found for ID: {bill.id}.")
 
 
@@ -173,27 +144,17 @@
 
 ######################################################################################
 
-<<<<<<< HEAD
+
 @app.put("/legislators")                                                       ### ADDS LEGISLATOR ###
 async def add_legislator(legislator: schemas.LegislatorCreate, db = Depends(get_db)):     
-=======
-
-@app.put("/legislator")  ### ADDS LEGISLATOR ###
-async def add_legislator(legislator: schemas.LegislatorCreate, db=Depends(get_db)):
->>>>>>> 9968fa79
     db_legislator = crud.get_legislator_by_name_and_state(db, name=legislator.name, state=legislator.state)
     if db_legislator:
         raise HTTPException(status_code=400, detail="Legislator already exists.")
     return crud.create_legislator(db=db, legislator=legislator)
 
-<<<<<<< HEAD
+  
 @app.post("/legislators")                                                            ### UPDATES LEGISLATOR ###
 async def update_legislator(legislator: schemas.Legislator, db = Depends(get_db)): 
-=======
-
-@app.post("/legislator")  ### UPDATES LEGISLATOR ###
-async def update_legislator(legislator: schemas.Legislator, db=Depends(get_db)):
->>>>>>> 9968fa79
     db_legislator = crud.get_legislator_by_name_and_state(db, name=legislator.name, state=legislator.state)
     if db_legislator:
         update_data = legislator.model_dump()
