--- conflicted
+++ resolved
@@ -24,15 +24,8 @@
 )
 
 s3 = boto3.client("s3")
-<<<<<<< HEAD
-BUCKET_NAME = "referendum-app-alpha"
-FILE_NAME = "feedback.json"
-
-
-=======
-
-
->>>>>>> 93680b6c
+
+
 def get_db():
     db = connection.SessionLocal()
     try:
