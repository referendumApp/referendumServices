--- conflicted
+++ resolved
@@ -193,64 +193,6 @@
         assert item["title"] == update_data[i]["title"]
 
 
-<<<<<<< HEAD
-async def test_voting_history(client, system_headers, test_legislator_vote):
-    response = await client.get(
-        f"/bills/{test_legislator_vote['billId']}/voting_history", headers=system_headers
-    )
-    assert_status_code(response, 200)
-    result = response.json()
-
-    # Check top level structure
-    assert set(result.keys()) == {"billId", "votes", "summaries"}
-    assert result["billId"] == test_legislator_vote["billId"]
-
-    # Check votes array structure
-    assert isinstance(result["votes"], list)
-    assert len(result["votes"]) == 1
-    vote = result["votes"][0]
-    required_vote_keys = {
-        "billActionId",
-        "date",
-        "actionDescription",
-        "legislativeBodyId",
-        "legislatorId",
-        "legislatorName",
-        "partyName",
-        "roleName",
-        "stateName",
-        "voteChoiceName",
-    }
-    assert set(vote.keys()) == required_vote_keys
-    assert vote["billActionId"] == test_legislator_vote["billActionId"]
-    assert vote["legislatorId"] == test_legislator_vote["legislatorId"]
-
-    assert isinstance(result["summaries"], list)
-    assert len(result["summaries"]) == 1
-    summary = result["summaries"][0]
-    assert set(summary.keys()) == {
-        "billActionId",
-        "totalVotes",
-        "voteCountsByChoice",
-        "voteCountsByParty",
-    }
-
-    assert isinstance(summary["voteCountsByChoice"], list)
-    assert len(summary["voteCountsByChoice"]) == 1
-    vote_choice = summary["voteCountsByChoice"][0]
-    assert set(vote_choice.keys()) == {"voteChoiceId", "count"}
-    assert vote_choice["voteChoiceId"] == test_legislator_vote["voteChoiceId"]
-    assert vote_choice["count"] == 1
-
-    assert isinstance(summary["voteCountsByParty"], list)
-    assert len(summary["voteCountsByParty"]) == 1
-    party_count = summary["voteCountsByParty"][0]
-    assert set(party_count.keys()) == {"voteChoiceId", "partyId", "count"}
-    assert party_count["count"] == 1
-
-
-=======
->>>>>>> 6069b118
 async def test_bill_user_votes(client, system_headers, test_bill):
     response = await client.get(f"/bills/{test_bill['id']}/user_votes", headers=system_headers)
     assert_status_code(response, 200)
