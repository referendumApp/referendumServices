from api.tests.test_utils import assert_status_code


async def test_add_bill_success(test_bill):
    assert "id" in test_bill


async def test_list_bills(test_get_bills):
    assert len(test_get_bills) > 0


<<<<<<< HEAD
def test_add_bill_already_exists(test_bill):
    bill_data = {**test_bill, "id": 900000}
    response = client.post("/bills", json=bill_data, headers=system_headers)
=======
async def test_add_bill_already_exists(client, system_headers, test_bill):
    bill_data = {**test_bill}
    bill_data.pop("id")
    response = await client.post("/bills", json=bill_data, headers=system_headers)
>>>>>>> 380711df
    assert_status_code(response, 409)
    assert "bill already exists" in response.json()["detail"]


async def test_add_bill_unauthorized(client, test_bill):
    bill_data = {**test_bill}
    bill_data.pop("id")
    response = await client.post(
        "/bills",
        json=bill_data,
        headers={"Authorization": "Bearer user_token"},
    )
    assert_status_code(response, 403)


async def test_update_bill(client, system_headers, test_bill):
    updated_data = {**test_bill, "title": "Updated Bill Title"}
    response = await client.put("/bills", json=updated_data, headers=system_headers)
    assert_status_code(response, 200)
    updated_bill = response.json()
    assert updated_bill["title"] == "Updated Bill Title"


async def test_update_bill_not_found(client, system_headers):
    non_existent_bill = {
        "id": 9999,
        "legiscan_id": 0,
        "identifier": "DNE.1",
        "title": "Non-existent Bill",
        "description": "This bill does not exist",
        "state_id": 1,
        "legislative_body_id": 1,
        "session_id": 118,
        "briefing": "yadayadayada",
        "status_id": 1,
        "status_date": "2024-01-01",
    }
    response = await client.put("/bills", json=non_existent_bill, headers=system_headers)
    assert_status_code(response, 404)
    assert "bill not found" in response.json()["detail"]


async def test_update_bill_unauthorized(client, test_bill):
    updated_data = {**test_bill, "title": "Updated Test Bill"}
    response = await client.put(
        "/bills", json=updated_data, headers={"Authorization": "Bearer user_token"}
    )
    assert_status_code(response, 403)


async def test_get_bill_success(client, system_headers, test_bill):
    response = await client.get(f"/bills/{test_bill['id']}", headers=system_headers)
    assert_status_code(response, 200)
    retrieved_bill = response.json()
    assert retrieved_bill["id"] == test_bill["id"]
    assert retrieved_bill["title"] == test_bill["title"]


async def test_get_bill_not_found(client, system_headers):
    response = await client.get("/bills/9999", headers=system_headers)
    assert_status_code(response, 404)
    assert "bill not found" in response.json()["detail"]


async def test_delete_bill_success(client, system_headers, test_bill):
    response = await client.delete(f"/bills/{test_bill['id']}", headers=system_headers)
    assert_status_code(response, 204)


async def test_delete_bill_not_found(client, system_headers):
    response = await client.delete("/bills/9999", headers=system_headers)
    assert_status_code(response, 404)
    assert "bill not found" in response.json()["detail"]


async def test_delete_bill_unauthorized(client, test_bill):
    response = await client.delete(
        f"/bills/{test_bill['id']}", headers={"Authorization": "Bearer user_token"}
    )
    assert_status_code(response, 403)


async def test_get_bill_text_success(client, system_headers, test_bill):
    response = await client.get(f"/bills/{test_bill['id']}/version/1/text", headers=system_headers)
    assert_status_code(response, 200)
    bill_text = response.json()
    assert "bill_id" in bill_text
    assert "version" in bill_text
    assert "text" in bill_text
    assert bill_text["text"] == "Lorem ipsum dolor sit amet"


async def test_add_remove_bill_topic(client, system_headers, test_bill, test_topic):
    # Add topic to bill
    response = await client.post(
        f"/bills/{test_bill['id']}/topics/{test_topic['id']}", headers=system_headers
    )
    assert_status_code(response, 204)

    # Check that it exists
    response = await client.get(f"/bills/{test_bill['id']}", headers=system_headers)
    assert_status_code(response, 200)
    topics = response.json()["topics"]
    assert len(topics) == 1
    assert topics[0]["id"] == test_topic["id"]

    # Remove topic from bill
    response = await client.delete(
        f"/bills/{test_bill['id']}/topics/{test_topic['id']}", headers=system_headers
    )
    assert_status_code(response, 204)

    # Check that it's gone
    response = await client.get(f"/bills/{test_bill['id']}", headers=system_headers)
    assert_status_code(response, 200)
    topics = response.json()["topics"]
    assert len(topics) == 0


async def test_add_remove_bill_sponsor(client, system_headers, test_bill, test_legislator):
    # Add legislator to bill
    response = await client.post(
        f"/bills/{test_bill['id']}/sponsors/{test_legislator['id']}",
        headers=system_headers,
    )
    assert_status_code(response, 204)

    # Check that it exists
    response = await client.get(f"/bills/{test_bill['id']}", headers=system_headers)
    assert_status_code(response, 200)
    sponsors = response.json()["sponsors"]
    assert len(sponsors) == 1
    assert sponsors[0]["id"] == test_legislator["id"]

    # Remove topic from bill
    response = await client.delete(
        f"/bills/{test_bill['id']}/sponsors/{test_legislator['id']}",
        headers=system_headers,
    )
    assert_status_code(response, 204)

    # Check that it's gone
    response = await client.get(f"/bills/{test_bill['id']}", headers=system_headers)
    assert_status_code(response, 200)
    sponsors = response.json()["sponsors"]
    assert len(sponsors) == 0<|MERGE_RESOLUTION|>--- conflicted
+++ resolved
@@ -1,32 +1,28 @@
-from api.tests.test_utils import assert_status_code
+from api.tests.test_utils import *  # Import everything to initialize all fixtures
 
 
-async def test_add_bill_success(test_bill):
+def test_add_bill_success(test_bill):
     assert "id" in test_bill
 
 
-async def test_list_bills(test_get_bills):
-    assert len(test_get_bills) > 0
+def test_list_bills(test_bill):
+    response = client.get("/bills", headers=system_headers)
+    assert_status_code(response, 200)
+    bills = response.json()
+    assert len(bills) > 0
 
 
-<<<<<<< HEAD
 def test_add_bill_already_exists(test_bill):
     bill_data = {**test_bill, "id": 900000}
     response = client.post("/bills", json=bill_data, headers=system_headers)
-=======
-async def test_add_bill_already_exists(client, system_headers, test_bill):
-    bill_data = {**test_bill}
-    bill_data.pop("id")
-    response = await client.post("/bills", json=bill_data, headers=system_headers)
->>>>>>> 380711df
     assert_status_code(response, 409)
     assert "bill already exists" in response.json()["detail"]
 
 
-async def test_add_bill_unauthorized(client, test_bill):
+def test_add_bill_unauthorized(test_bill):
     bill_data = {**test_bill}
     bill_data.pop("id")
-    response = await client.post(
+    response = client.post(
         "/bills",
         json=bill_data,
         headers={"Authorization": "Bearer user_token"},
@@ -34,15 +30,15 @@
     assert_status_code(response, 403)
 
 
-async def test_update_bill(client, system_headers, test_bill):
+def test_update_bill(test_bill):
     updated_data = {**test_bill, "title": "Updated Bill Title"}
-    response = await client.put("/bills", json=updated_data, headers=system_headers)
+    response = client.put("/bills", json=updated_data, headers=system_headers)
     assert_status_code(response, 200)
     updated_bill = response.json()
     assert updated_bill["title"] == "Updated Bill Title"
 
 
-async def test_update_bill_not_found(client, system_headers):
+def test_update_bill_not_found():
     non_existent_bill = {
         "id": 9999,
         "legiscan_id": 0,
@@ -56,53 +52,53 @@
         "status_id": 1,
         "status_date": "2024-01-01",
     }
-    response = await client.put("/bills", json=non_existent_bill, headers=system_headers)
+    response = client.put("/bills", json=non_existent_bill, headers=system_headers)
     assert_status_code(response, 404)
     assert "bill not found" in response.json()["detail"]
 
 
-async def test_update_bill_unauthorized(client, test_bill):
+def test_update_bill_unauthorized(test_bill):
     updated_data = {**test_bill, "title": "Updated Test Bill"}
-    response = await client.put(
+    response = client.put(
         "/bills", json=updated_data, headers={"Authorization": "Bearer user_token"}
     )
     assert_status_code(response, 403)
 
 
-async def test_get_bill_success(client, system_headers, test_bill):
-    response = await client.get(f"/bills/{test_bill['id']}", headers=system_headers)
+def test_get_bill_success(test_bill):
+    response = client.get(f"/bills/{test_bill['id']}", headers=system_headers)
     assert_status_code(response, 200)
     retrieved_bill = response.json()
     assert retrieved_bill["id"] == test_bill["id"]
     assert retrieved_bill["title"] == test_bill["title"]
 
 
-async def test_get_bill_not_found(client, system_headers):
-    response = await client.get("/bills/9999", headers=system_headers)
+def test_get_bill_not_found():
+    response = client.get("/bills/9999", headers=system_headers)
     assert_status_code(response, 404)
     assert "bill not found" in response.json()["detail"]
 
 
-async def test_delete_bill_success(client, system_headers, test_bill):
-    response = await client.delete(f"/bills/{test_bill['id']}", headers=system_headers)
+def test_delete_bill_success(test_bill):
+    response = client.delete(f"/bills/{test_bill['id']}", headers=system_headers)
     assert_status_code(response, 204)
 
 
-async def test_delete_bill_not_found(client, system_headers):
-    response = await client.delete("/bills/9999", headers=system_headers)
+def test_delete_bill_not_found():
+    response = client.delete("/bills/9999", headers=system_headers)
     assert_status_code(response, 404)
     assert "bill not found" in response.json()["detail"]
 
 
-async def test_delete_bill_unauthorized(client, test_bill):
-    response = await client.delete(
+def test_delete_bill_unauthorized(test_bill):
+    response = client.delete(
         f"/bills/{test_bill['id']}", headers={"Authorization": "Bearer user_token"}
     )
     assert_status_code(response, 403)
 
 
-async def test_get_bill_text_success(client, system_headers, test_bill):
-    response = await client.get(f"/bills/{test_bill['id']}/version/1/text", headers=system_headers)
+def test_get_bill_text_success(test_bill):
+    response = client.get(f"/bills/{test_bill['id']}/version/1/text", headers=system_headers)
     assert_status_code(response, 200)
     bill_text = response.json()
     assert "bill_id" in bill_text
@@ -111,57 +107,57 @@
     assert bill_text["text"] == "Lorem ipsum dolor sit amet"
 
 
-async def test_add_remove_bill_topic(client, system_headers, test_bill, test_topic):
+def test_add_remove_bill_topic(test_bill, test_topic):
     # Add topic to bill
-    response = await client.post(
+    response = client.post(
         f"/bills/{test_bill['id']}/topics/{test_topic['id']}", headers=system_headers
     )
     assert_status_code(response, 204)
 
     # Check that it exists
-    response = await client.get(f"/bills/{test_bill['id']}", headers=system_headers)
+    response = client.get(f"/bills/{test_bill['id']}", headers=system_headers)
     assert_status_code(response, 200)
     topics = response.json()["topics"]
     assert len(topics) == 1
     assert topics[0]["id"] == test_topic["id"]
 
     # Remove topic from bill
-    response = await client.delete(
+    response = client.delete(
         f"/bills/{test_bill['id']}/topics/{test_topic['id']}", headers=system_headers
     )
     assert_status_code(response, 204)
 
     # Check that it's gone
-    response = await client.get(f"/bills/{test_bill['id']}", headers=system_headers)
+    response = client.get(f"/bills/{test_bill['id']}", headers=system_headers)
     assert_status_code(response, 200)
     topics = response.json()["topics"]
     assert len(topics) == 0
 
 
-async def test_add_remove_bill_sponsor(client, system_headers, test_bill, test_legislator):
+def test_add_remove_bill_sponsor(test_bill, test_legislator):
     # Add legislator to bill
-    response = await client.post(
+    response = client.post(
         f"/bills/{test_bill['id']}/sponsors/{test_legislator['id']}",
         headers=system_headers,
     )
     assert_status_code(response, 204)
 
     # Check that it exists
-    response = await client.get(f"/bills/{test_bill['id']}", headers=system_headers)
+    response = client.get(f"/bills/{test_bill['id']}", headers=system_headers)
     assert_status_code(response, 200)
     sponsors = response.json()["sponsors"]
     assert len(sponsors) == 1
     assert sponsors[0]["id"] == test_legislator["id"]
 
     # Remove topic from bill
-    response = await client.delete(
+    response = client.delete(
         f"/bills/{test_bill['id']}/sponsors/{test_legislator['id']}",
         headers=system_headers,
     )
     assert_status_code(response, 204)
 
     # Check that it's gone
-    response = await client.get(f"/bills/{test_bill['id']}", headers=system_headers)
+    response = client.get(f"/bills/{test_bill['id']}", headers=system_headers)
     assert_status_code(response, 200)
     sponsors = response.json()["sponsors"]
     assert len(sponsors) == 0