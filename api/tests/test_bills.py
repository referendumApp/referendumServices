from api.tests.test_utils import assert_status_code, DEFAULT_ID


async def test_add_bill_success(test_bill):
    assert "id" in test_bill


async def test_list_bill_details(client, system_headers, test_bill_version, test_legislator):
    # Add sponsor
    response = await client.post(
        f"/bills/{test_bill_version['billId']}/sponsors/{test_legislator['id']}",
        headers=system_headers,
    )
    assert_status_code(response, 204)

    response = await client.get("/bills/details", headers=system_headers)
    assert_status_code(response, 200)
    bill_data = response.json()
    assert len(bill_data) == 1
    bill = bill_data[0]

    expected_fields = {
        "billId": test_bill_version["billId"],
        "description": "This is a test bill",
        "briefing": "yadayadayada",
        "status": "Introduced",
        "statusDate": "2024-01-01",
        "sessionId": DEFAULT_ID,
        "stateName": "Washington",
        "legislativeBodyRole": "House",
        "sponsors": [{"billId": 999999, "legislatorId": 999999, "rank": 1, "type": "Sponsor"}],
    }

    for field, value in expected_fields.items():
        assert bill[field] == value

    # Remove sponsor
    response = await client.delete(
        f"/bills/{test_bill_version['billId']}/sponsors/{test_legislator['id']}",
        headers=system_headers,
    )
    assert_status_code(response, 204)


async def test_add_bill_already_exists(client, system_headers, test_bill):
    bill_data = {**test_bill, "id": 9000}
    response = await client.post("/bills/", json=bill_data, headers=system_headers)
    assert_status_code(response, 409)
    assert "bill already exists" in response.json()["detail"]


async def test_add_bill_unauthorized(client, test_bill):
    bill_data = {**test_bill}
    bill_data.pop("id")
    response = await client.post(
        "/bills/",
        json=bill_data,
        headers={"Authorization": "Bearer user_token"},
    )
    assert_status_code(response, 403)


async def test_update_bill(client, system_headers, test_bill):
    updated_data = {**test_bill, "title": "Updated Bill Title"}
    response = await client.put("/bills/", json=updated_data, headers=system_headers)
    assert_status_code(response, 200)
    updated_bill = response.json()
    assert updated_bill["title"] == "Updated Bill Title"


async def test_update_bill_not_found(client, system_headers):
    non_existent_bill = {
        "id": 9999,
        "legiscanId": 0,
        "identifier": "DNE.1",
        "title": "Non-existent Bill",
        "description": "This bill does not exist",
        "stateId": 1,
        "legislativeBodyId": 1,
        "sessionId": 118,
        "briefing": "yadayadayada",
        "status": "Introduced",
        "status_date": "2024-01-01",
    }
    response = await client.put("/bills/", json=non_existent_bill, headers=system_headers)
    assert_status_code(response, 404)
    assert "bill not found" in response.json()["detail"]


async def test_update_bill_unauthorized(client, test_bill):
    updated_data = {**test_bill, "title": "Updated Test Bill"}
    response = await client.put(
        "/bills/", json=updated_data, headers={"Authorization": "Bearer user_token"}
    )
    assert_status_code(response, 403)


async def test_get_bill_success(client, system_headers, test_bill):
    response = await client.get(f"/bills/{test_bill['id']}", headers=system_headers)
    assert_status_code(response, 200)
    retrieved_bill = response.json()
    assert retrieved_bill["id"] == test_bill["id"]
    assert retrieved_bill["title"] == test_bill["title"]


async def test_get_bill_not_found(client, system_headers):
    response = await client.get("/bills/9999", headers=system_headers)
    assert_status_code(response, 404)
    assert "bill not found" in response.json()["detail"]


async def test_delete_bill_success(client, system_headers, test_bill):
    response = await client.delete(f"/bills/{test_bill['id']}", headers=system_headers)
    assert_status_code(response, 204)


async def test_delete_bill_not_found(client, system_headers):
    response = await client.delete("/bills/9999", headers=system_headers)
    assert_status_code(response, 404)
    assert "bill not found" in response.json()["detail"]


async def test_delete_bill_unauthorized(client, test_bill):
    response = await client.delete(
        f"/bills/{test_bill['id']}", headers={"Authorization": "Bearer user_token"}
    )
    assert_status_code(response, 403)


async def test_add_remove_bill_topic(client, system_headers, test_bill, test_topic):
    # Add topic to bill
    response = await client.post(
        f"/bills/{test_bill['id']}/topics/{test_topic['id']}", headers=system_headers
    )
    assert_status_code(response, 204)

    # Check that it exists
    response = await client.get(f"/bills/{test_bill['id']}", headers=system_headers)
    assert_status_code(response, 200)
    topics = response.json()["topics"]
    assert len(topics) == 1
    assert topics[0]["id"] == test_topic["id"]

    # Remove topic from bill
    response = await client.delete(
        f"/bills/{test_bill['id']}/topics/{test_topic['id']}", headers=system_headers
    )
    assert_status_code(response, 204)

    # Check that it's gone
    response = await client.get(f"/bills/{test_bill['id']}", headers=system_headers)
    assert_status_code(response, 200)
    topics = response.json()["topics"]
    assert len(topics) == 0


async def test_add_remove_bill_sponsor(client, system_headers, test_bill, test_legislator):
    # Add legislator to bill
    response = await client.post(
        f"/bills/{test_bill['id']}/sponsors/{test_legislator['id']}",
        headers=system_headers,
    )
    assert_status_code(response, 204)

    # Check that it exists
    response = await client.get(f"/bills/{test_bill['id']}", headers=system_headers)
    assert_status_code(response, 200)
    sponsors = response.json()["sponsors"]
    assert len(sponsors) == 1
    assert sponsors[0]["legislatorId"] == test_legislator["id"]

    # Remove topic from bill
    response = await client.delete(
        f"/bills/{test_bill['id']}/sponsors/{test_legislator['id']}",
        headers=system_headers,
    )
    assert_status_code(response, 204)

    # Check that it's gone
    response = await client.get(f"/bills/{test_bill['id']}", headers=system_headers)
    assert_status_code(response, 200)
    sponsors = response.json()["sponsors"]
    assert len(sponsors) == 0


async def test_bulk_update_success(client, system_headers, test_bill):
    # Test successful bulk update
    update_data = [{**test_bill, "title": f"Updated {test_bill['title']}"}]
    response = await client.put("/bills/bulk", json=update_data, headers=system_headers)
    assert_status_code(response, 200)
    updated_items = response.json()
    for i, item in enumerate(updated_items):
        assert item["title"] == update_data[i]["title"]

<<<<<<< HEAD
async def test_bill_user_votes(client, system_headers, test_bill):
    response = await client.get(f"/bills/{test_bill['id']}/user_votes", headers=system_headers)
    assert_status_code(response, 200)
    bill_votes = response.json()
    print(bill_votes)
    assert bill_votes['yes'] > 0
    assert bill_votes['no'] > 0
=======

async def test_voting_history(client, system_headers, test_legislator_vote):
    response = await client.get(
        f"/bills/{test_legislator_vote['billId']}/voting_history", headers=system_headers
    )
    assert_status_code(response, 200)
    result = response.json()

    # Check top level structure
    assert set(result.keys()) == {"billId", "votes", "summaries"}
    assert result["billId"] == test_legislator_vote["billId"]

    # Check votes array structure
    assert isinstance(result["votes"], list)
    assert len(result["votes"]) == 1
    vote = result["votes"][0]
    required_vote_keys = {
        "billActionId",
        "date",
        "actionDescription",
        "legislativeBodyId",
        "legislatorId",
        "legislatorName",
        "partyName",
        "roleName",
        "stateName",
        "voteChoiceName",
    }
    assert set(vote.keys()) == required_vote_keys
    assert vote["billActionId"] == test_legislator_vote["billActionId"]
    assert vote["legislatorId"] == test_legislator_vote["legislatorId"]

    assert isinstance(result["summaries"], list)
    assert len(result["summaries"]) == 1
    summary = result["summaries"][0]
    assert set(summary.keys()) == {
        "billActionId",
        "totalVotes",
        "voteCountsByChoice",
        "voteCountsByParty",
    }

    assert isinstance(summary["voteCountsByChoice"], list)
    assert len(summary["voteCountsByChoice"]) == 1
    vote_choice = summary["voteCountsByChoice"][0]
    assert set(vote_choice.keys()) == {"voteChoiceId", "count"}
    assert vote_choice["voteChoiceId"] == test_legislator_vote["voteChoiceId"]
    assert vote_choice["count"] == 1

    assert isinstance(summary["voteCountsByParty"], list)
    assert len(summary["voteCountsByParty"]) == 1
    party_count = summary["voteCountsByParty"][0]
    assert set(party_count.keys()) == {"voteChoiceId", "partyId", "count"}
    assert party_count["count"] == 1
>>>>>>> 2ac4ef98
<|MERGE_RESOLUTION|>--- conflicted
+++ resolved
@@ -192,15 +192,6 @@
     for i, item in enumerate(updated_items):
         assert item["title"] == update_data[i]["title"]
 
-<<<<<<< HEAD
-async def test_bill_user_votes(client, system_headers, test_bill):
-    response = await client.get(f"/bills/{test_bill['id']}/user_votes", headers=system_headers)
-    assert_status_code(response, 200)
-    bill_votes = response.json()
-    print(bill_votes)
-    assert bill_votes['yes'] > 0
-    assert bill_votes['no'] > 0
-=======
 
 async def test_voting_history(client, system_headers, test_legislator_vote):
     response = await client.get(
@@ -255,4 +246,12 @@
     party_count = summary["voteCountsByParty"][0]
     assert set(party_count.keys()) == {"voteChoiceId", "partyId", "count"}
     assert party_count["count"] == 1
->>>>>>> 2ac4ef98
+
+
+async def test_bill_user_votes(client, system_headers, test_bill):
+    response = await client.get(f"/bills/{test_bill['id']}/user_votes", headers=system_headers)
+    assert_status_code(response, 200)
+    bill_votes = response.json()
+    print(bill_votes)
+    assert bill_votes['yes'] > 0
+    assert bill_votes['no'] > 0