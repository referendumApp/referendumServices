--- conflicted
+++ resolved
@@ -149,18 +149,13 @@
 @pytest.fixture(scope="function")
 def test_vote(test_user_session, test_bill_action):
     user, headers = test_user_session
-<<<<<<< HEAD
-    vote_data = {"bill_id": test_bill["id"], "vote_choice": VoteChoice.YES.value}
-    response = client.put(
-        f"/users/{user['id']}/votes/", json=vote_data, headers=headers
-    )
-=======
     vote_data = {
         "bill_id": test_bill_action["bill_id"],
         "bill_action_id": test_bill_action["id"],
         "vote_choice": VoteChoice.YES.value,
     }
-    response = client.put("/user_votes/", json=vote_data, headers=headers)
->>>>>>> b0100326
+    response = client.put(
+        f"/users/{user['id']}/votes/", json=vote_data, headers=headers
+    )
     assert_status_code(response, 200)
     return response.json()