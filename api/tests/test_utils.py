import random
import string
import logging


# Shared utility functions
def assert_status_code(response, expected_status_code: int):
    assert (
        response.status_code == expected_status_code
    ), f"Expected status code {expected_status_code}, but got {response.status_code}. Response content: {response.content}"


def generate_random_string(length=5):
<<<<<<< HEAD
    return "".join(random.choice(string.ascii_lowercase) for _ in range(length))


def create_test_entity(endpoint, payload_func):
    response = client.post(endpoint, json=payload_func(), headers=system_headers)
    assert_status_code(response, 201)
    return response.json()


# Fixtures
# NOTE - to add a new fixture as a dependency, be sure to add it explicitly as a dependency


@pytest.fixture(scope="function")
def test_user_session():
    user_data = {
        "email": f"{generate_random_string()}@example.com",
        "password": "testpassword",
        "name": "Test User",
    }
    user = create_test_entity("/users", lambda: user_data)
    token = create_access_token(data={"sub": user["email"]})
    headers = {"Authorization": f"Bearer {token}"}
    yield user, headers
    client.delete(f"/users/{user['id']}", headers=system_headers)


@pytest.fixture(scope="function")
def test_topic():
    topic = create_test_entity("/topics", lambda: {"name": generate_random_string()})
    yield topic
    client.delete(f"/topics/{topic['id']}", headers=system_headers)


@pytest.fixture(scope="function")
def test_state():
    state_data = {"name": "test"}
    state = create_test_entity("/states", lambda: state_data)
    yield state
    client.delete(f"/states/{state['id']}", headers=system_headers)


@pytest.fixture(scope="function")
def test_role():
    role_data = {"name": "House"}
    role = create_test_entity("/roles", lambda: role_data)
    yield role
    client.delete(f"/roles/{role['id']}", headers=system_headers)


@pytest.fixture(scope="function")
def test_legislative_body(test_state, test_role):
    legislative_body_data = {"state_id": test_state["id"], "role_id": test_role["id"]}
    legislative_body = create_test_entity(
        "/legislative_bodys", lambda: legislative_body_data
    )
    yield legislative_body
    client.delete(
        f"/legislative_bodys/{legislative_body['id']}", headers=system_headers
    )


@pytest.fixture(scope="function")
def test_committee(test_legislative_body):
    committee_data = {
        "name": f"Test Committee {generate_random_string()}",
        "legislative_body_id": test_legislative_body["id"],
    }
    committee = create_test_entity("/committees", lambda: committee_data)
    yield committee
    client.delete(f"/committees/{committee['id']}", headers=system_headers)


@pytest.fixture(scope="function")
def test_bill(test_state, test_legislative_body):
    bill_data = {
        "legiscan_id": random.randint(100000, 999999),
        "identifier": f"H.B.{random.randint(1, 999)}",
        "title": f"Test Bill {generate_random_string()}",
        "description": "This is a test bill",
        "state_id": test_state["id"],
        "legislative_body_id": test_legislative_body["id"],
        "session_id": 118,
        "briefing": "yadayadayada",
        "status_id": 1,
        "status_date": "2024-01-01",
    }
    bill = create_test_entity("/bills", lambda: bill_data)
    yield bill
    client.delete(f"/bills/{bill['id']}", headers=system_headers)


@pytest.fixture(scope="function")
def test_bill_action(test_bill):
    bill_action_data = {"bill_id": test_bill["id"], "date": "2024-01-01", "type": 1}
    bill_action = create_test_entity("/bill_actions", lambda: bill_action_data)
    yield bill_action
    client.delete(f"/bill_actions/{bill_action['id']}", headers=system_headers)


@pytest.fixture(scope="function")
def test_party():
    party_data = {"name": "Independent"}
    party = create_test_entity("/partys", lambda: party_data)
    yield party
    client.delete(f"/partys/{party['id']}", headers=system_headers)


@pytest.fixture(scope="function")
def test_legislator(test_party):
    legislator_data = {
        "legiscan_id": f"{random.randint(100,999)}",
        "name": f"John Doe {generate_random_string()}",
        "image_url": "example.com/image.png",
        "district": f"DC-{random.randint(100,999)}",
        "address": "100 Senate Office Building Washington, DC 20510",
        "instagram": f"@sen{generate_random_string()}",
        "phone": f"(202) {random.randint(100,999)}-{random.randint(1000,9999)}",
        "party_id": test_party["id"],
    }
    legislator = create_test_entity("/legislators", lambda: legislator_data)
    yield legislator
    client.delete(f"/legislators/{legislator['id']}", headers=system_headers)


@pytest.fixture(scope="function")
def test_vote(test_user_session, test_bill_action):
    user, headers = test_user_session
    vote_data = {
        "bill_id": test_bill_action["bill_id"],
        "bill_action_id": test_bill_action["id"],
        "vote_choice": VoteChoice.YES.value,
    }
    response = client.put(
        f"/users/{user['id']}/votes/", json=vote_data, headers=headers
    )
    assert_status_code(response, 200)
    return response.json()
=======
    return "".join(random.choice(string.ascii_lowercase) for _ in range(length))
>>>>>>> 7d0b7a91
<|MERGE_RESOLUTION|>--- conflicted
+++ resolved
@@ -1,6 +1,5 @@
 import random
 import string
-import logging
 
 
 # Shared utility functions
@@ -11,145 +10,4 @@
 
 
 def generate_random_string(length=5):
-<<<<<<< HEAD
-    return "".join(random.choice(string.ascii_lowercase) for _ in range(length))
-
-
-def create_test_entity(endpoint, payload_func):
-    response = client.post(endpoint, json=payload_func(), headers=system_headers)
-    assert_status_code(response, 201)
-    return response.json()
-
-
-# Fixtures
-# NOTE - to add a new fixture as a dependency, be sure to add it explicitly as a dependency
-
-
-@pytest.fixture(scope="function")
-def test_user_session():
-    user_data = {
-        "email": f"{generate_random_string()}@example.com",
-        "password": "testpassword",
-        "name": "Test User",
-    }
-    user = create_test_entity("/users", lambda: user_data)
-    token = create_access_token(data={"sub": user["email"]})
-    headers = {"Authorization": f"Bearer {token}"}
-    yield user, headers
-    client.delete(f"/users/{user['id']}", headers=system_headers)
-
-
-@pytest.fixture(scope="function")
-def test_topic():
-    topic = create_test_entity("/topics", lambda: {"name": generate_random_string()})
-    yield topic
-    client.delete(f"/topics/{topic['id']}", headers=system_headers)
-
-
-@pytest.fixture(scope="function")
-def test_state():
-    state_data = {"name": "test"}
-    state = create_test_entity("/states", lambda: state_data)
-    yield state
-    client.delete(f"/states/{state['id']}", headers=system_headers)
-
-
-@pytest.fixture(scope="function")
-def test_role():
-    role_data = {"name": "House"}
-    role = create_test_entity("/roles", lambda: role_data)
-    yield role
-    client.delete(f"/roles/{role['id']}", headers=system_headers)
-
-
-@pytest.fixture(scope="function")
-def test_legislative_body(test_state, test_role):
-    legislative_body_data = {"state_id": test_state["id"], "role_id": test_role["id"]}
-    legislative_body = create_test_entity(
-        "/legislative_bodys", lambda: legislative_body_data
-    )
-    yield legislative_body
-    client.delete(
-        f"/legislative_bodys/{legislative_body['id']}", headers=system_headers
-    )
-
-
-@pytest.fixture(scope="function")
-def test_committee(test_legislative_body):
-    committee_data = {
-        "name": f"Test Committee {generate_random_string()}",
-        "legislative_body_id": test_legislative_body["id"],
-    }
-    committee = create_test_entity("/committees", lambda: committee_data)
-    yield committee
-    client.delete(f"/committees/{committee['id']}", headers=system_headers)
-
-
-@pytest.fixture(scope="function")
-def test_bill(test_state, test_legislative_body):
-    bill_data = {
-        "legiscan_id": random.randint(100000, 999999),
-        "identifier": f"H.B.{random.randint(1, 999)}",
-        "title": f"Test Bill {generate_random_string()}",
-        "description": "This is a test bill",
-        "state_id": test_state["id"],
-        "legislative_body_id": test_legislative_body["id"],
-        "session_id": 118,
-        "briefing": "yadayadayada",
-        "status_id": 1,
-        "status_date": "2024-01-01",
-    }
-    bill = create_test_entity("/bills", lambda: bill_data)
-    yield bill
-    client.delete(f"/bills/{bill['id']}", headers=system_headers)
-
-
-@pytest.fixture(scope="function")
-def test_bill_action(test_bill):
-    bill_action_data = {"bill_id": test_bill["id"], "date": "2024-01-01", "type": 1}
-    bill_action = create_test_entity("/bill_actions", lambda: bill_action_data)
-    yield bill_action
-    client.delete(f"/bill_actions/{bill_action['id']}", headers=system_headers)
-
-
-@pytest.fixture(scope="function")
-def test_party():
-    party_data = {"name": "Independent"}
-    party = create_test_entity("/partys", lambda: party_data)
-    yield party
-    client.delete(f"/partys/{party['id']}", headers=system_headers)
-
-
-@pytest.fixture(scope="function")
-def test_legislator(test_party):
-    legislator_data = {
-        "legiscan_id": f"{random.randint(100,999)}",
-        "name": f"John Doe {generate_random_string()}",
-        "image_url": "example.com/image.png",
-        "district": f"DC-{random.randint(100,999)}",
-        "address": "100 Senate Office Building Washington, DC 20510",
-        "instagram": f"@sen{generate_random_string()}",
-        "phone": f"(202) {random.randint(100,999)}-{random.randint(1000,9999)}",
-        "party_id": test_party["id"],
-    }
-    legislator = create_test_entity("/legislators", lambda: legislator_data)
-    yield legislator
-    client.delete(f"/legislators/{legislator['id']}", headers=system_headers)
-
-
-@pytest.fixture(scope="function")
-def test_vote(test_user_session, test_bill_action):
-    user, headers = test_user_session
-    vote_data = {
-        "bill_id": test_bill_action["bill_id"],
-        "bill_action_id": test_bill_action["id"],
-        "vote_choice": VoteChoice.YES.value,
-    }
-    response = client.put(
-        f"/users/{user['id']}/votes/", json=vote_data, headers=headers
-    )
-    assert_status_code(response, 200)
-    return response.json()
-=======
-    return "".join(random.choice(string.ascii_lowercase) for _ in range(length))
->>>>>>> 7d0b7a91
+    return "".join(random.choice(string.ascii_lowercase) for _ in range(length))