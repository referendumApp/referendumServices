import os
import random
from dataclasses import dataclass, field
from typing import AsyncGenerator, Dict, Tuple, Optional, List

import pytest
import pytest_asyncio
from httpx import ASGITransport, AsyncClient

from api.config import settings
from api.main import app
from api.security import create_access_token
from api.tests.test_utils import (
    generate_random_string,
)
from api.constants import NAY_VOTE_ID, YEA_VOTE_ID, ABSENT_VOTE_ID
from common.object_storage.client import ObjectStorageClient

ENV = os.environ.get("ENVIRONMENT")
DEBUGGER = os.environ.get("ENABLE_DEBUGGER")
BILL_TEXT_BUCKET_NAME = os.environ.get("BILL_TEXT_BUCKET_NAME")
if ENV == "local" and DEBUGGER is not None and DEBUGGER.lower() == "true":
    import debugpy

    debugpy.listen(("0.0.0.0", 6000))
    debugpy.wait_for_client()


transport = ASGITransport(app=app)
base_url = "http://localhost"
storage_client = ObjectStorageClient()


@pytest.fixture(scope="session")
def system_headers() -> dict:
    return {"X-API_Key": settings.API_ACCESS_TOKEN}


@pytest_asyncio.fixture(scope="session")
async def client() -> AsyncGenerator[AsyncClient, None]:
    async with AsyncClient(base_url=base_url, follow_redirects=True, transport=transport) as client:
        yield client


<<<<<<< HEAD
@pytest_asyncio.fixture(scope="session")
async def create_test_entity(client: AsyncClient, system_headers: Dict[str, str]):
    async def create_entity(endpoint: str, payload: Dict):
        if "id" not in payload:
            payload["id"] = DEFAULT_ID

        response = await client.post(endpoint, json=payload, headers=system_headers)
        assert_status_code(response, 201)
        return response.json()

    return create_entity


@pytest_asyncio.fixture(scope="session")
async def delete_test_entity(client: AsyncClient, system_headers: Dict):
    async def delete_entity(resource: str, entity_id: str):
        response = await client.delete(f"/{resource}/{entity_id}", headers=system_headers)
        if response.status_code != 404:
            assert_status_code(response, 204)

    return delete_entity


@pytest_asyncio.fixture(scope="function")
async def test_vote_choice(create_test_entity, delete_test_entity):
    vote_choice_data = {"id": 1, "name": "Yea"}
    vote_choice = await create_test_entity("/vote_choices/", vote_choice_data)
    yield vote_choice
    await delete_test_entity("vote_choices", vote_choice["id"])


@pytest_asyncio.fixture(scope="function")
async def test_vote_choices(create_test_entity, delete_test_entity):
    # We create the original and an alternative
    vote_choice_data = {"id": YAY_VOTE_ID, "name": "Yea"}
    vote_choice = await create_test_entity("/vote_choices/", vote_choice_data)
    alt_choice_data = {"id": NAY_VOTE_ID, "name": "Nay"}
    alt_choice = await create_test_entity("/vote_choices/", alt_choice_data)
    yield vote_choice, alt_choice
    await delete_test_entity("vote_choices", alt_choice["id"])
    await delete_test_entity("vote_choices", vote_choice["id"])


@pytest_asyncio.fixture(scope="function")
async def test_state(create_test_entity, delete_test_entity):
    state_data = {"name": "Washington"}
    state = await create_test_entity("/states/", state_data)
    yield state
    await delete_test_entity("states", state["id"])


@pytest_asyncio.fixture(scope="function")
async def test_status(create_test_entity, delete_test_entity):
    status_data = {"name": "Introduced"}
    status = await create_test_entity("/statuses/", status_data)
    yield status
    await delete_test_entity("statuses", status["id"])


@pytest_asyncio.fixture(scope="function")
async def test_session(create_test_entity, delete_test_entity, test_state):
    session_data = {"name": "118th", "stateId": test_state["id"]}
    session = await create_test_entity("/sessions/", session_data)
    yield session
    await delete_test_entity("sessions", session["id"])


@pytest_asyncio.fixture(scope="function")
async def test_party(create_test_entity, delete_test_entity):
    party_data = {"name": "Independent"}
    party = await create_test_entity("/partys/", party_data)
    yield party
    await delete_test_entity("partys", party["id"])


@pytest_asyncio.fixture(scope="function")
async def test_user_session(create_test_entity, delete_test_entity):
    user_data = {
        "email": f"{generate_random_string()}@example.com",
        "password": "testpassword",
        "name": "Test User",
    }
    user = await create_test_entity("/users/", user_data)
    token = create_access_token(data={"sub": user["email"]})
    headers = {"Authorization": f"Bearer {token}"}
    yield user, headers
    await delete_test_entity("users/admin", user["id"])


@pytest_asyncio.fixture(scope="function")
async def test_topic(create_test_entity, delete_test_entity):
    topic = await create_test_entity("/topics/", {"name": generate_random_string()})
    yield topic
    await delete_test_entity("topics", topic["id"])


@pytest_asyncio.fixture(scope="function")
async def test_role(create_test_entity, delete_test_entity):
    role_data = {"name": "House"}
    role = await create_test_entity("/roles/", role_data)
    yield role
    await delete_test_entity("roles", role["id"])

=======
@dataclass
class TestManager:
    client: AsyncClient
    headers: Dict[str, str]
    resources_to_cleanup: List[tuple] = field(default_factory=list)

    async def cleanup(self):
        """Clean up resources in reverse order of creation."""
        for resource_type, resource_id in reversed(self.resources_to_cleanup):
            if resource_type == "users":
                response = await self.client.delete(
                    f"users/admin/{resource_id}", headers=self.headers
                )
            else:
                response = await self.client.delete(
                    f"/{resource_type}/{resource_id}", headers=self.headers
                )
            if response.status_code != 404:  # Ignore if already deleted
                assert response.status_code == 204

        filenames = storage_client.list_filenames(BILL_TEXT_BUCKET_NAME)
        for filename in filenames:
            storage_client.delete_file(BILL_TEXT_BUCKET_NAME, filename)

    async def create_resource(self, endpoint: str, data: Dict, skip_cleanup: bool = False) -> Dict:
        """Create a resource and optionally track it for cleanup."""
        if not data.get("id"):
            data["id"] = random.randint(0, 999999)
        response = await self.client.post(endpoint, json=data, headers=self.headers)
        assert response.status_code == 201, f"Failed to create resource: {response.text}"
        resource = response.json()

        if not skip_cleanup:
            self.resources_to_cleanup.append((endpoint.strip("/"), resource["id"]))
        return resource

    async def create_state(self, name: Optional[str] = None) -> Dict:
        """Create a state with optional custom name."""
        return await self.create_resource(
            "/states/", {"name": name or f"State_{generate_random_string()}"}
        )
>>>>>>> 998f6f89

    async def create_committee(
        self, name: Optional[str] = None, legislative_body_id: Optional[int] = None
    ) -> Dict:
        """Create a state with optional custom name."""
        if legislative_body_id is None:
            legislative_body = await self.create_legislative_body()
        else:
            legislative_body = await self.get_legislative_body(legislative_body_id)

        return await self.create_resource(
            "/committees/",
            {
                "name": name or f"Committee_{generate_random_string()}",
                "stateId": legislative_body["stateId"],
                "legislativeBodyId": legislative_body["id"],
            },
        )

    async def create_role(self, name: Optional[str] = None) -> Dict:
        """Create a role with optional custom name."""
        return await self.create_resource("/roles/", {"name": name or "Representative"})

    async def create_party(self, name: Optional[str] = None) -> Dict:
        """Create a party with optional custom name."""
        return await self.create_resource("/partys/", {"name": name or "Independent"})

    async def create_session(
        self, *, state_id: Optional[int] = None, name: Optional[str] = None
    ) -> Dict:
        """Create a session, creating state if needed."""
        if state_id is None:
            state = await self.create_state()
            state_id = state["id"]

        return await self.create_resource(
            "/sessions/",
            {"name": name or f"Session_{generate_random_string()}", "stateId": state_id},
        )

    async def create_status(self, name: Optional[str] = None) -> Dict:
        """Create a status with optional custom name."""
        return await self.create_resource("/statuses/", {"name": name or "Introduced"})

    async def create_topic(self, name: Optional[str] = None) -> Dict:
        """Create a status with optional custom name."""
        return await self.create_resource("/topics/", {"name": name or "Health"})

<<<<<<< HEAD
@pytest_asyncio.fixture(scope="function")
async def test_bill(
    create_test_entity, delete_test_entity, test_session, test_legislative_body, test_status
):
    bill_data = {
        "legiscanId": random.randint(0, DEFAULT_ID),
        "identifier": f"H.B.{random.randint(1, 999)}",
        "title": f"Test Bill {generate_random_string()}",
        "description": "This is a test bill",
        "stateId": test_session["stateId"],
        "legislativeBodyId": test_legislative_body["id"],
        "sessionId": test_session["id"],
        "statusId": test_status["id"],
        "status_date": "2024-01-01",
        "current_version_id": None,
    }
    bill = await create_test_entity("/bills/", bill_data)
    yield bill
    await delete_test_entity("bills", bill["id"])
=======
    async def create_legislative_body(
        self, *, state_id: Optional[int] = None, role_id: Optional[int] = None
    ) -> Dict:
        """Create a legislative body, creating dependencies if needed."""
        if state_id is None:
            state = await self.create_state()
            state_id = state["id"]
>>>>>>> 998f6f89

        if role_id is None:
            role = await self.create_role()
            role_id = role["id"]

        return await self.create_resource(
            "/legislative_bodys/", {"stateId": state_id, "roleId": role_id}
        )

    async def create_legislator(
        self,
        *,
        name: Optional[str] = None,
        state_id: Optional[int] = None,
        role_id: Optional[int] = None,
        party_id: Optional[int] = None,
    ) -> Dict:
        """Create a legislator with all dependencies."""
        if state_id is None:
            state = await self.create_state()
            state_id = state["id"]

        if role_id is None:
            role = await self.create_role()
            role_id = role["id"]

        if party_id is None:
            party = await self.create_party()
            party_id = party["id"]

        return await self.create_resource(
            "/legislators/",
            {
                "legiscanId": str(random.randint(100, 999)),
                "name": name or f"Legislator_{generate_random_string()}",
                "image_url": f"https://example.com/{generate_random_string()}.jpg",
                "district": f"D-{random.randint(1, 99)}",
                "address": "123 Capitol St",
                "partyId": party_id,
                "stateId": state_id,
                "roleId": role_id,
            },
        )

    async def create_bill(
        self,
        *,
        title: Optional[str] = None,
        state_id: Optional[int] = None,
        legislative_body_id: Optional[int] = None,
        session_id: Optional[int] = None,
        status_id: Optional[int] = None,
    ) -> Dict:
        """Create a bill with all dependencies."""
        if state_id is None:
            state = await self.create_state()
            state_id = state["id"]

        if legislative_body_id is None:
            leg_body = await self.create_legislative_body(state_id=state_id)
            legislative_body_id = leg_body["id"]

        if session_id is None:
            session = await self.create_session(state_id=state_id)
            session_id = session["id"]

        if status_id is None:
            status = await self.create_status()
            status_id = status["id"]

        bill_id = random.randint(0, 999999)

        return await self.create_resource(
            "/bills/",
            {
                "id": bill_id,
                "legiscanId": bill_id,
                "identifier": f"HB_{random.randint(100, 999)}",
                "title": title or f"Bill_{generate_random_string()}",
                "description": "Test bill description",
                "stateId": state_id,
                "legislativeBodyId": legislative_body_id,
                "sessionId": session_id,
                "statusId": status_id,
                "status_date": "2024-01-01",
                "current_version_id": None,
            },
        )

    async def create_bill_version(
        self,
        *,
        bill_id: Optional[int] = None,
        url: Optional[str] = None,
        hash_value: Optional[str] = None,
    ) -> Dict:
        """Create a bill version, creating bill if needed."""
        if bill_id is None:
            bill = await self.create_bill()
            bill_id = bill["id"]

        if not hash_value:
            hash_value = generate_random_string()

        # Upload bill text to MinIO
        bill_text = "A BILL"
        storage_client.upload_file(
            bucket=BILL_TEXT_BUCKET_NAME,
            key=f"{hash_value}.txt",
            file_obj=bill_text.encode("utf-8"),
            content_type="text/plain",
        )

        return await self.create_resource(
            "/bill_versions/",
            {
                "id": random.randint(1000, 9999),
                "billId": bill_id,
                "url": url or f"https://example.com/bills/{generate_random_string()}.pdf",
                "hash": hash_value,
                "briefing": "yadayadayada",
            },
        )

    async def create_bill_action(self, *, bill_id: Optional[int] = None) -> Dict:
        """Create a bill action, creating bill if needed."""
        if bill_id is None:
            bill = await self.create_bill()
            bill_id = bill["id"]
        else:
            bill = await self.get_bill(bill_id)

        return await self.create_resource(
            "/bill_actions/",
            {
                "id": random.randint(1000, 9999),
                "billId": bill_id,
                "legislativeBodyId": bill["legislativeBodyId"],
                "date": "2024-01-01",
                "description": "Test",
            },
        )

    async def get_bill(self, bill_id: int) -> Dict:
        """Get current bill details by ID."""
        response = await self.client.get(f"/bills/{bill_id}", headers=self.headers)
        assert response.status_code == 200, f"Failed to get bill: {response.text}"
        return response.json()

    async def get_legislative_body(self, legislative_body_id: int) -> Dict:
        """Get legislative_body by ID."""
        response = await self.client.get(
            f"/legislative_bodys/{legislative_body_id}", headers=self.headers
        )
        assert response.status_code == 200, f"Failed to get legislative_body: {response.text}"
        return response.json()

    async def create_user(
        self,
        email: Optional[str] = None,
        password: Optional[str] = None,
        name: Optional[str] = None,
    ) -> Dict:
        """Create a state with optional custom name."""
        return await self.create_resource(
            "/users/",
            {
                "email": email or f"{generate_random_string()}@example.com",
                "password": password or "testpassword",
                "name": name or "Test User",
            },
        )

    async def start_user_session(self) -> Tuple:
        user = await self.create_user()
        token = create_access_token(data={"sub": user["email"]})
        headers = {"Authorization": f"Bearer {token}"}
        return user, headers


@pytest_asyncio.fixture(scope="function")
async def test_manager(client: AsyncClient, system_headers: Dict[str, str]) -> TestManager:
    """Fixture that provides access to test resources with automatic cleanup."""
    resources = TestManager(client, system_headers)
    try:
        yield resources
    finally:
        await resources.cleanup()


@pytest.fixture(scope="session", autouse=True)
async def setup_vote_choices(client, system_headers):
    """Create vote choices once at the start of the test session."""
    choice_data_options = [
        {"id": YEA_VOTE_ID, "name": "Yea"},
        {"id": NAY_VOTE_ID, "name": "Nay"},
        {"id": ABSENT_VOTE_ID, "name": "Absent"},
    ]
    for choice_data in choice_data_options:
        response = await client.post("/vote_choices", json=choice_data, headers=system_headers)
        assert response.status_code == 201
    yield
    for choice_data in choice_data_options:
        response = await client.delete(f"/vote_choices/{choice_data['id']}", headers=system_headers)
        assert response.status_code == 204<|MERGE_RESOLUTION|>--- conflicted
+++ resolved
@@ -42,111 +42,6 @@
         yield client
 
 
-<<<<<<< HEAD
-@pytest_asyncio.fixture(scope="session")
-async def create_test_entity(client: AsyncClient, system_headers: Dict[str, str]):
-    async def create_entity(endpoint: str, payload: Dict):
-        if "id" not in payload:
-            payload["id"] = DEFAULT_ID
-
-        response = await client.post(endpoint, json=payload, headers=system_headers)
-        assert_status_code(response, 201)
-        return response.json()
-
-    return create_entity
-
-
-@pytest_asyncio.fixture(scope="session")
-async def delete_test_entity(client: AsyncClient, system_headers: Dict):
-    async def delete_entity(resource: str, entity_id: str):
-        response = await client.delete(f"/{resource}/{entity_id}", headers=system_headers)
-        if response.status_code != 404:
-            assert_status_code(response, 204)
-
-    return delete_entity
-
-
-@pytest_asyncio.fixture(scope="function")
-async def test_vote_choice(create_test_entity, delete_test_entity):
-    vote_choice_data = {"id": 1, "name": "Yea"}
-    vote_choice = await create_test_entity("/vote_choices/", vote_choice_data)
-    yield vote_choice
-    await delete_test_entity("vote_choices", vote_choice["id"])
-
-
-@pytest_asyncio.fixture(scope="function")
-async def test_vote_choices(create_test_entity, delete_test_entity):
-    # We create the original and an alternative
-    vote_choice_data = {"id": YAY_VOTE_ID, "name": "Yea"}
-    vote_choice = await create_test_entity("/vote_choices/", vote_choice_data)
-    alt_choice_data = {"id": NAY_VOTE_ID, "name": "Nay"}
-    alt_choice = await create_test_entity("/vote_choices/", alt_choice_data)
-    yield vote_choice, alt_choice
-    await delete_test_entity("vote_choices", alt_choice["id"])
-    await delete_test_entity("vote_choices", vote_choice["id"])
-
-
-@pytest_asyncio.fixture(scope="function")
-async def test_state(create_test_entity, delete_test_entity):
-    state_data = {"name": "Washington"}
-    state = await create_test_entity("/states/", state_data)
-    yield state
-    await delete_test_entity("states", state["id"])
-
-
-@pytest_asyncio.fixture(scope="function")
-async def test_status(create_test_entity, delete_test_entity):
-    status_data = {"name": "Introduced"}
-    status = await create_test_entity("/statuses/", status_data)
-    yield status
-    await delete_test_entity("statuses", status["id"])
-
-
-@pytest_asyncio.fixture(scope="function")
-async def test_session(create_test_entity, delete_test_entity, test_state):
-    session_data = {"name": "118th", "stateId": test_state["id"]}
-    session = await create_test_entity("/sessions/", session_data)
-    yield session
-    await delete_test_entity("sessions", session["id"])
-
-
-@pytest_asyncio.fixture(scope="function")
-async def test_party(create_test_entity, delete_test_entity):
-    party_data = {"name": "Independent"}
-    party = await create_test_entity("/partys/", party_data)
-    yield party
-    await delete_test_entity("partys", party["id"])
-
-
-@pytest_asyncio.fixture(scope="function")
-async def test_user_session(create_test_entity, delete_test_entity):
-    user_data = {
-        "email": f"{generate_random_string()}@example.com",
-        "password": "testpassword",
-        "name": "Test User",
-    }
-    user = await create_test_entity("/users/", user_data)
-    token = create_access_token(data={"sub": user["email"]})
-    headers = {"Authorization": f"Bearer {token}"}
-    yield user, headers
-    await delete_test_entity("users/admin", user["id"])
-
-
-@pytest_asyncio.fixture(scope="function")
-async def test_topic(create_test_entity, delete_test_entity):
-    topic = await create_test_entity("/topics/", {"name": generate_random_string()})
-    yield topic
-    await delete_test_entity("topics", topic["id"])
-
-
-@pytest_asyncio.fixture(scope="function")
-async def test_role(create_test_entity, delete_test_entity):
-    role_data = {"name": "House"}
-    role = await create_test_entity("/roles/", role_data)
-    yield role
-    await delete_test_entity("roles", role["id"])
-
-=======
 @dataclass
 class TestManager:
     client: AsyncClient
@@ -188,7 +83,6 @@
         return await self.create_resource(
             "/states/", {"name": name or f"State_{generate_random_string()}"}
         )
->>>>>>> 998f6f89
 
     async def create_committee(
         self, name: Optional[str] = None, legislative_body_id: Optional[int] = None
@@ -237,27 +131,6 @@
         """Create a status with optional custom name."""
         return await self.create_resource("/topics/", {"name": name or "Health"})
 
-<<<<<<< HEAD
-@pytest_asyncio.fixture(scope="function")
-async def test_bill(
-    create_test_entity, delete_test_entity, test_session, test_legislative_body, test_status
-):
-    bill_data = {
-        "legiscanId": random.randint(0, DEFAULT_ID),
-        "identifier": f"H.B.{random.randint(1, 999)}",
-        "title": f"Test Bill {generate_random_string()}",
-        "description": "This is a test bill",
-        "stateId": test_session["stateId"],
-        "legislativeBodyId": test_legislative_body["id"],
-        "sessionId": test_session["id"],
-        "statusId": test_status["id"],
-        "status_date": "2024-01-01",
-        "current_version_id": None,
-    }
-    bill = await create_test_entity("/bills/", bill_data)
-    yield bill
-    await delete_test_entity("bills", bill["id"])
-=======
     async def create_legislative_body(
         self, *, state_id: Optional[int] = None, role_id: Optional[int] = None
     ) -> Dict:
@@ -265,7 +138,6 @@
         if state_id is None:
             state = await self.create_state()
             state_id = state["id"]
->>>>>>> 998f6f89
 
         if role_id is None:
             role = await self.create_role()
