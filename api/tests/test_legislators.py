from api.tests.test_utils import assert_status_code


async def test_add_legislator_success(test_legislator):
    assert "id" in test_legislator


async def test_list_legislators(test_get_legislators):
    assert len(test_get_legislators) > 0


<<<<<<< HEAD
def test_add_legislator_already_exists(test_legislator):
    legislator_data = {**test_legislator, "id": 900000}
    response = client.post("/legislators", json=legislator_data, headers=system_headers)
=======
async def test_add_legislator_already_exists(client, system_headers, test_legislator):
    legislator_data = {**test_legislator}
    legislator_data.pop("id")
    response = await client.post("/legislators", json=legislator_data, headers=system_headers)
>>>>>>> 380711df
    assert_status_code(response, 409)
    assert "legislator already exists" in response.json()["detail"]


async def test_add_legislator_unauthorized(client, test_legislator):
    legislator_data = {**test_legislator}
    legislator_data.pop("id")
    response = await client.post(
        "/legislators",
        json=legislator_data,
        headers={"Authorization": "Bearer user_token"},
    )
    assert_status_code(response, 403)


async def test_update_legislator_success(client, system_headers, test_legislator):
    updated_data = {**test_legislator, "name": "Updated Test legislator"}
    response = await client.put("/legislators", json=updated_data, headers=system_headers)
    assert_status_code(response, 200)
    updated_legislator = response.json()
    assert updated_legislator["name"] == "Updated Test legislator"


async def test_update_legislator_not_found(client, system_headers):
    non_existent_legislator = {
        "id": 9999,
        "legiscan_id": 99999999,
        "name": "Anti-John Doe",
        "image_url": "example.com/image.png",
        "district": "ED-1",
        "address": "999 Senate Office Building Washington, DC 20510",
        "instagram": "@senantijohndoe",
        "phone": "(202) 111-1112",
        "party_id": 1,
    }
    response = await client.put(
        "/legislators", json=non_existent_legislator, headers=system_headers
    )
    assert_status_code(response, 404)
    assert "legislator not found" in response.json()["detail"]


async def test_update_legislator_unauthorized(client, test_legislator):
    updated_data = {**test_legislator, "title": "Updated Test legislator"}
    response = await client.put(
        "/legislators",
        json=updated_data,
        headers={"Authorization": "Bearer user_token"},
    )
    assert_status_code(response, 403)


async def test_get_legislator_success(client, system_headers, test_legislator):
    response = await client.get(f"/legislators/{test_legislator['id']}", headers=system_headers)
    assert_status_code(response, 200)
    retrieved_legislator = response.json()
    assert retrieved_legislator["id"] == test_legislator["id"]
    assert retrieved_legislator["name"] == test_legislator["name"]


async def test_get_legislator_not_found(client, system_headers):
    response = await client.get("/legislators/9999", headers=system_headers)
    assert_status_code(response, 404)
    assert "legislator not found" in response.json()["detail"]


async def test_delete_legislator_success(client, system_headers, test_legislator):
    response = await client.delete(f"/legislators/{test_legislator['id']}", headers=system_headers)
    assert_status_code(response, 204)


async def test_delete_legislator_not_found(client, system_headers):
    response = await client.delete("/legislators/9999", headers=system_headers)
    assert_status_code(response, 404)
    assert "legislator not found" in response.json()["detail"]


async def test_delete_legislator_unauthorized(client, test_legislator):
    response = await client.delete(
        f"/legislators/{test_legislator['id']}",
        headers={"Authorization": "Bearer user_token"},
    )
    assert_status_code(response, 403)<|MERGE_RESOLUTION|>--- conflicted
+++ resolved
@@ -1,32 +1,34 @@
-from api.tests.test_utils import assert_status_code
+from api.tests.test_utils import (
+    client,
+    assert_status_code,
+    system_headers,
+    test_legislator,
+    test_party,
+)
 
 
-async def test_add_legislator_success(test_legislator):
+def test_add_legislator_success(test_legislator):
     assert "id" in test_legislator
 
 
-async def test_list_legislators(test_get_legislators):
-    assert len(test_get_legislators) > 0
+def test_list_legislators(test_legislator):
+    response = client.get("/legislators", headers=system_headers)
+    assert_status_code(response, 200)
+    legislators = response.json()
+    assert len(legislators) > 0
 
 
-<<<<<<< HEAD
 def test_add_legislator_already_exists(test_legislator):
     legislator_data = {**test_legislator, "id": 900000}
     response = client.post("/legislators", json=legislator_data, headers=system_headers)
-=======
-async def test_add_legislator_already_exists(client, system_headers, test_legislator):
-    legislator_data = {**test_legislator}
-    legislator_data.pop("id")
-    response = await client.post("/legislators", json=legislator_data, headers=system_headers)
->>>>>>> 380711df
     assert_status_code(response, 409)
     assert "legislator already exists" in response.json()["detail"]
 
 
-async def test_add_legislator_unauthorized(client, test_legislator):
+def test_add_legislator_unauthorized(test_legislator):
     legislator_data = {**test_legislator}
     legislator_data.pop("id")
-    response = await client.post(
+    response = client.post(
         "/legislators",
         json=legislator_data,
         headers={"Authorization": "Bearer user_token"},
@@ -34,15 +36,15 @@
     assert_status_code(response, 403)
 
 
-async def test_update_legislator_success(client, system_headers, test_legislator):
+def test_update_legislator_success(test_legislator):
     updated_data = {**test_legislator, "name": "Updated Test legislator"}
-    response = await client.put("/legislators", json=updated_data, headers=system_headers)
+    response = client.put("/legislators", json=updated_data, headers=system_headers)
     assert_status_code(response, 200)
     updated_legislator = response.json()
     assert updated_legislator["name"] == "Updated Test legislator"
 
 
-async def test_update_legislator_not_found(client, system_headers):
+def test_update_legislator_not_found():
     non_existent_legislator = {
         "id": 9999,
         "legiscan_id": 99999999,
@@ -54,16 +56,14 @@
         "phone": "(202) 111-1112",
         "party_id": 1,
     }
-    response = await client.put(
-        "/legislators", json=non_existent_legislator, headers=system_headers
-    )
+    response = client.put("/legislators", json=non_existent_legislator, headers=system_headers)
     assert_status_code(response, 404)
     assert "legislator not found" in response.json()["detail"]
 
 
-async def test_update_legislator_unauthorized(client, test_legislator):
+def test_update_legislator_unauthorized(test_legislator):
     updated_data = {**test_legislator, "title": "Updated Test legislator"}
-    response = await client.put(
+    response = client.put(
         "/legislators",
         json=updated_data,
         headers={"Authorization": "Bearer user_token"},
@@ -71,33 +71,33 @@
     assert_status_code(response, 403)
 
 
-async def test_get_legislator_success(client, system_headers, test_legislator):
-    response = await client.get(f"/legislators/{test_legislator['id']}", headers=system_headers)
+def test_get_legislator_success(test_legislator):
+    response = client.get(f"/legislators/{test_legislator['id']}", headers=system_headers)
     assert_status_code(response, 200)
     retrieved_legislator = response.json()
     assert retrieved_legislator["id"] == test_legislator["id"]
     assert retrieved_legislator["name"] == test_legislator["name"]
 
 
-async def test_get_legislator_not_found(client, system_headers):
-    response = await client.get("/legislators/9999", headers=system_headers)
+def test_get_legislator_not_found():
+    response = client.get("/legislators/9999", headers=system_headers)
     assert_status_code(response, 404)
     assert "legislator not found" in response.json()["detail"]
 
 
-async def test_delete_legislator_success(client, system_headers, test_legislator):
-    response = await client.delete(f"/legislators/{test_legislator['id']}", headers=system_headers)
+def test_delete_legislator_success(test_legislator):
+    response = client.delete(f"/legislators/{test_legislator['id']}", headers=system_headers)
     assert_status_code(response, 204)
 
 
-async def test_delete_legislator_not_found(client, system_headers):
-    response = await client.delete("/legislators/9999", headers=system_headers)
+def test_delete_legislator_not_found():
+    response = client.delete("/legislators/9999", headers=system_headers)
     assert_status_code(response, 404)
     assert "legislator not found" in response.json()["detail"]
 
 
-async def test_delete_legislator_unauthorized(client, test_legislator):
-    response = await client.delete(
+def test_delete_legislator_unauthorized(test_legislator):
+    response = client.delete(
         f"/legislators/{test_legislator['id']}",
         headers={"Authorization": "Bearer user_token"},
     )
