--- conflicted
+++ resolved
@@ -51,16 +51,13 @@
     assert len(legislators) > 0
 
 
-<<<<<<< HEAD
-=======
-def test_add_legislator_already_exists():
-    legislator_data = create_test_legislator()
-    response = client.post("/legislators", json=legislator_data, headers=system_headers)
+def test_add_legislator_already_exists(test_legislator):
+    test_legislator.pop("id")
+    response = client.post("/legislators", json=test_legislator, headers=system_headers)
     assert_status_code(response, 409)
     assert "legislator already exists" in response.json()["detail"]
 
 
->>>>>>> 7c18b2bb
 def test_add_legislator_unauthorized():
     response = client.post(
         "/legislators",
