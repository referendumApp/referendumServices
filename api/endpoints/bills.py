--- conflicted
+++ resolved
@@ -36,19 +36,11 @@
 @router.get(
     "/details",
     response_model=List[DenormalizedBill],
-<<<<<<< HEAD
     summary="Get all bill details",
     responses={
         200: {
             "model": List[DenormalizedBill],
             "description": "Bill details successfully retrieved",
-=======
-    summary=f"Get all bill details",
-    responses={
-        200: {
-            "model": List[DenormalizedBill],
-            "description": f"Bill details successfully retrieved",
->>>>>>> 5fc2b50a
         },
         401: {"model": ErrorResponse, "description": "Not authorized"},
         500: {"model": ErrorResponse, "description": "Internal server error"},
