--- conflicted
+++ resolved
@@ -9,18 +9,15 @@
 from common.database.referendum.crud import ObjectNotFoundException, DatabaseException
 
 from ..database import get_db
-<<<<<<< HEAD
 from ..schemas import (
     ErrorResponse,
+    DenormalizedBill,
     BillVotingHistory,
     LegislatorVoteDetail,
     VoteSummary,
     VoteCountByParty,
     VoteCountByChoice,
 )
-=======
-from ..schemas import ErrorResponse, DenormalizedBill
->>>>>>> 273d194a
 from ..security import get_current_user_or_verify_system_token, verify_system_token
 from .endpoint_generator import EndpointGenerator
 
