--- conflicted
+++ resolved
@@ -17,11 +17,8 @@
     ErrorResponse,
     LegislatorVote,
     LegislatorVoteDetail,
-<<<<<<< HEAD
     PaginatedResponse,
     PaginationParams,
-=======
->>>>>>> 998f6f89
     UserBillVotes,
     VoteCountByChoice,
     VoteCountByParty,
@@ -54,12 +51,7 @@
     },
 )
 async def get_bill_details(
-<<<<<<< HEAD
     request_body: PaginationParams,
-=======
-    skip: int | None = None,
-    limit: int | None = None,
->>>>>>> 998f6f89
     db: Session = Depends(get_db),
     _: Dict[str, Any] = Depends(get_current_user_or_verify_system_token),
 ):
@@ -122,7 +114,6 @@
                 "description": bill.description,
                 "status_id": bill.status.id,
                 "status": bill.status.name,
-<<<<<<< HEAD
                 "status_date": bill.status_date,
                 "session_id": bill.session.id,
                 "session_name": bill.session.name,
@@ -180,8 +171,6 @@
                 "description": bill.description,
                 "status_id": bill.status.id,
                 "status": bill.status.name,
-=======
->>>>>>> 998f6f89
                 "status_date": bill.status_date,
                 "session_id": bill.session.id,
                 "session_name": bill.session.name,
