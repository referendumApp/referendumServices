import logging
from fastapi import APIRouter, Depends, HTTPException, Query, status
from sqlalchemy.orm import Session
from typing import Dict, Any, List, Optional

from common.database.referendum import crud, schemas, models
from common.database.referendum.crud import (
    ObjectAlreadyExistsException,
    ObjectNotFoundException,
    DatabaseException,
)

from ..database import get_db
from ..schemas import UserCreateInput, UserUpdateInput, ErrorResponse, CommentDetail
from ..security import (
    get_current_user,
    get_current_user_or_verify_system_token,
    get_user_create_with_hashed_password,
    verify_system_token,
)

logger = logging.getLogger(__name__)

router = APIRouter()


@router.post(
    "/",
    response_model=schemas.User,
    status_code=status.HTTP_201_CREATED,
    summary="Add a new user",
    responses={
        201: {"model": schemas.User, "description": "User successfully created"},
        400: {"model": ErrorResponse, "description": "Bad request"},
        403: {
            "model": ErrorResponse,
            "description": "Only system token can create users",
        },
        409: {"model": ErrorResponse, "description": "Email already registered"},
        500: {"model": ErrorResponse, "description": "Internal server error"},
    },
)
async def create_user(
    user: UserCreateInput,
    db: Session = Depends(get_db),
    _: Dict[str, Any] = Depends(verify_system_token),
) -> models.User:
    logger.info(f"Attempting to create new user with email: {user.email}")
    try:
        user_create = get_user_create_with_hashed_password(user)
        created_user = crud.user.create(db=db, obj_in=user_create)
        logger.info(f"Successfully created user with ID: {created_user.id}")
        return created_user
    except ObjectAlreadyExistsException:
        logger.warning(f"Attempted to create user with existing email: {user.email}")
        raise HTTPException(status_code=409, detail=f"Email already registered: {user.email}")
    except DatabaseException as e:
        logger.error(f"Database error while creating user: {str(e)}")
        raise HTTPException(status_code=500, detail=f"Database error: {str(e)}")


@router.get(
    "/admin/{user_id}",
    response_model=schemas.User,
    summary="Get user information with system token",
    responses={
        200: {
            "model": schemas.User,
            "description": "User information successfully retrieved",
        },
        403: {
            "model": ErrorResponse,
            "description": "Unauthorized to retrieve this user's information",
        },
        404: {"model": ErrorResponse, "description": "User not found"},
        500: {"model": ErrorResponse, "description": "Internal server error"},
    },
)
async def admin_read_user(
    user_id: int,
    db: Session = Depends(get_db),
    _=Depends(verify_system_token),
) -> models.User:
    try:
        user = crud.user.read(db=db, obj_id=user_id)
        logger.info(f"Successfully retrieved information for user ID: {user_id}")
        return user
    except ObjectNotFoundException:
        logger.warning(f"Attempted to read non-existent user with ID: {user_id}")
        raise HTTPException(status_code=404, detail=f"User not found for id: {user_id}")
    except DatabaseException as e:
        logger.error(f"Database error while reading user: {str(e)}")
        raise HTTPException(status_code=500, detail=f"Database error: {str(e)}")


@router.get(
    "/",
    response_model=schemas.User,
    summary="Get user information",
    responses={
        200: {
            "model": schemas.User,
            "description": "User information successfully retrieved",
        },
        403: {
            "model": ErrorResponse,
            "description": "Unauthorized to retrieve this user's information",
        },
        404: {"model": ErrorResponse, "description": "User not found"},
        500: {"model": ErrorResponse, "description": "Internal server error"},
    },
)
async def read_user(
    db: Session = Depends(get_db),
    user: models.User = Depends(get_current_user),
) -> models.User:
    try:
        user = crud.user.read(db=db, obj_id=user.id)
        logger.info(f"Successfully retrieved information for user ID: {user.id}")
        return user
    except ObjectNotFoundException:
        logger.warning(f"Attempted to read non-existent user with ID: {user.id}")
        raise HTTPException(status_code=404, detail=f"User not found for id: {user.id}")
    except DatabaseException as e:
        logger.error(f"Database error while reading user: {str(e)}")
        raise HTTPException(status_code=500, detail=f"Database error: {str(e)}")


@router.put(
    "/",
    response_model=schemas.User,
    summary="Update user information",
    responses={
        200: {
            "model": schemas.User,
            "description": "User information successfully updated",
        },
        403: {
            "model": ErrorResponse,
            "description": "Unauthorized to update this user's information",
        },
        404: {"model": ErrorResponse, "description": "User not found"},
        500: {"model": ErrorResponse, "description": "Internal server error"},
    },
)
async def update_user(
    user: UserUpdateInput,
    db: Session = Depends(get_db),
    auth_info: Dict[str, Any] = Depends(get_current_user_or_verify_system_token),
) -> models.User:
    logger.info(f"Attempting to update user information for email: {user.email}")
    if not auth_info["is_system"]:
        current_user = auth_info["user"]
        if current_user.email != user.email:
            logger.warning(
                f"Unauthorized attempt to update user info: User {current_user.email} tried to update User {user.email}"
            )
            raise HTTPException(
                status_code=403, detail="You can only update your own user information."
            )
    try:
        db_user = crud.user.get_user_by_email(db, email=user.email)
        user_create = get_user_create_with_hashed_password(user)
        updated_user = crud.user.update(db=db, db_obj=db_user, obj_in=user_create)
        logger.info(f"Successfully updated information for user ID: {updated_user.id}")
        return updated_user
    except ObjectNotFoundException:
        logger.warning(f"Attempt to update non-existent user with email: {user.email}")
        raise HTTPException(status_code=404, detail=f"User not found for email: {user.email}.")
    except DatabaseException as e:
        logger.error(f"Database error while updating user: {str(e)}")
        raise HTTPException(status_code=500, detail=f"Database error: {str(e)}")


@router.delete(
    "/admin/{user_id}",
    status_code=status.HTTP_204_NO_CONTENT,
    summary="Delete a user",
    responses={
        204: {"description": "User successfully deleted"},
        403: {
            "model": ErrorResponse,
            "description": "Only system token can delete users",
        },
        404: {"model": ErrorResponse, "description": "User not found"},
        500: {"model": ErrorResponse, "description": "Internal server error"},
    },
)
async def admin_delete_user(
    user_id: int,
    db: Session = Depends(get_db),
    _: Dict[str, Any] = Depends(verify_system_token),
) -> None:
    logger.info(f"Attempting to delete user with ID: {user_id}")
    try:
        # TODO - make this a cascading delete of all their related records
        crud.user.delete(db=db, obj_id=user_id)
        logger.info(f"Successfully deleted user with ID: {user_id}")
        return
    except ObjectNotFoundException:
        logger.warning(f"Attempt to delete non-existent user with ID: {user_id}")
        raise HTTPException(status_code=404, detail=f"User not found for ID: {user_id}.")
    except DatabaseException as e:
        logger.error(f"Database error while deleting user: {str(e)}")
        raise HTTPException(status_code=500, detail=f"Database error: {str(e)}")


@router.delete(
    "/",
    status_code=status.HTTP_204_NO_CONTENT,
    summary="Delete a user",
    responses={
        204: {"description": "User successfully deleted"},
        403: {
            "model": ErrorResponse,
            "description": "Only system token can delete users",
        },
        404: {"model": ErrorResponse, "description": "User not found"},
        500: {"model": ErrorResponse, "description": "Internal server error"},
    },
)
async def delete_user(
    db: Session = Depends(get_db),
    user: models.User = Depends(get_current_user),
) -> None:
    logger.info(f"Attempting to delete user with ID: {user.id}")
    try:
        crud.user.soft_delete(db=db, user_id=user.id)
        logger.info(f"Successfully deleted user with ID: {user.id}")
        return
    except ObjectNotFoundException:
        logger.warning(f"Attempt to delete non-existent user with ID: {user.id}")
        raise HTTPException(status_code=404, detail=f"User not found for ID: {user.id}.")
    except DatabaseException as e:
        logger.error(f"Database error while deleting user: {str(e)}")
        raise HTTPException(status_code=500, detail=f"Database error: {str(e)}")


@router.get(
    "/topics",
    response_model=List[schemas.Topic.Record],
    summary="Get user's followed topics",
    responses={
        200: {
            "model": List[schemas.Topic.Record],
            "description": "User's topics successfully retrieved",
        },
        403: {
            "model": ErrorResponse,
            "description": "Unauthorized to retrieve this user's topics",
        },
        404: {"model": ErrorResponse, "description": "User not found"},
        500: {"model": ErrorResponse, "description": "Internal server error"},
    },
)
def get_user_topics(
    db: Session = Depends(get_db),
    user: models.User = Depends(get_current_user),
) -> List[models.Topic]:
    try:
        logger.info(f"Attempting to retrieve topics for user ID: {user.id}")
        topics = crud.user.get_user_topics(db=db, user_id=user.id)
        logger.info(f"Successfully retrieved {len(topics)} topics for user ID: {user.id}")
        return topics
    except DatabaseException as e:
        logger.error(f"Database error while retrieving user topics: {str(e)}")
        raise HTTPException(status_code=500, detail=f"Database error: {str(e)}")


@router.get(
    "/bills",
    response_model=List[schemas.Bill.Record],
    summary="Get user's followed bills",
    responses={
        200: {
            "model": List[schemas.Bill.Record],
            "description": "User's bills successfully retrieved",
        },
        403: {
            "model": ErrorResponse,
            "description": "Unauthorized to retrieve this user's bills",
        },
        404: {"model": ErrorResponse, "description": "User not found"},
        500: {"model": ErrorResponse, "description": "Internal server error"},
    },
)
def get_user_bills(
    db: Session = Depends(get_db),
    user: models.User = Depends(get_current_user),
) -> List[models.Bill]:
    logger.info(f"Attempting to retrieve bills for user ID: {user.id}")
    try:
        bills = crud.user.get_user_bills(db=db, user_id=user.id)
        logger.info(f"Successfully retrieved {len(bills)} bills for user ID: {user.id}")
        return bills
    except DatabaseException as e:
        logger.error(f"Database error while retrieving user bills: {str(e)}")
        raise HTTPException(status_code=500, detail=f"Database error: {str(e)}")


@router.get(
    "/legislators",
    response_model=List[schemas.Legislator.Record],
    summary="Get user's followed legislators",
    responses={
        200: {
            "model": List[schemas.Legislator.Record],
            "description": "User's legislators successfully retrieved",
        },
        403: {
            "model": ErrorResponse,
            "description": "Unauthorized to retrieve this user's legislators",
        },
        404: {"model": ErrorResponse, "description": "User not found"},
        500: {"model": ErrorResponse, "description": "Internal server error"},
    },
)
def get_user_legislators(
    db: Session = Depends(get_db),
    user: models.User = Depends(get_current_user),
) -> List[models.Legislator]:
    logger.info(f"Attempting to retrieve legislators for user ID: {user.id}")
    try:
        legislators = crud.user.get_user_legislators(db=db, user_id=user.id)
        logger.info(f"Successfully retrieved {len(legislators)} legislators for user ID: {user.id}")
        return legislators
    except DatabaseException as e:
        logger.error(f"Database error while retrieving user legislators: {str(e)}")
        raise HTTPException(status_code=500, detail=f"Database error: {str(e)}")


@router.put(
    "/votes",
    response_model=schemas.UserVote,
    summary="Cast vote",
    responses={
        200: {
            "model": schemas.UserVote,
            "description": "Vote updated successfully",
        },
        401: {"model": ErrorResponse, "description": "Unauthorized"},
        500: {"model": ErrorResponse, "description": "Internal server error"},
    },
)
async def cast_vote(
    vote: schemas.UserVoteCreate,
    db: Session = Depends(get_db),
    user: models.User = Depends(get_current_user),
) -> models.UserVote:
    try:
        user_vote = schemas.UserVote(**vote.model_dump(), user_id=user.id)
        return crud.user_vote.cast_vote(db=db, vote=user_vote)
    except DatabaseException as e:
        raise HTTPException(status_code=500, detail=f"Database error: {str(e)}")


@router.get(
    "/admin/{user_id}/votes",
    response_model=List[schemas.UserVote],
    summary="Get votes for user",
    responses={
        200: {
            "model": List[schemas.UserVote],
            "description": "List of votes retrieved successfully",
        },
        401: {"model": ErrorResponse, "description": "Unauthorized"},
        404: {"model": ErrorResponse, "description": "Not found"},
        500: {"model": ErrorResponse, "description": "Internal server error"},
    },
)
async def admin_get_user_votes(
    user_id: int,
    bill_id: Optional[int] = None,
    db: Session = Depends(get_db),
    _: Dict[str, Any] = Depends(verify_system_token),
) -> List[models.UserVote]:
    try:
        return crud.user_vote.get_votes_for_user(db=db, user_id=user_id, bill_id=bill_id)
    except DatabaseException as e:
        raise HTTPException(status_code=500, detail=f"Database error: {str(e)}")


@router.get(
    "/votes",
    response_model=List[schemas.UserVote],
    summary="Get votes for user",
    responses={
        200: {
            "model": List[schemas.UserVote],
            "description": "List of votes retrieved successfully",
        },
        401: {"model": ErrorResponse, "description": "Unauthorized"},
        404: {"model": ErrorResponse, "description": "Not found"},
        500: {"model": ErrorResponse, "description": "Internal server error"},
    },
)
async def get_user_votes(
    bill_id: Optional[int] = Query(None, alias="billId"),
    db: Session = Depends(get_db),
    user: Dict[str, Any] = Depends(get_current_user),
) -> List[models.UserVote]:
    try:
        return crud.user_vote.get_votes_for_user(db=db, user_id=user.id, bill_id=bill_id)
    except DatabaseException as e:
        raise HTTPException(status_code=500, detail=f"Database error: {str(e)}")


@router.delete(
    "/votes",
    status_code=status.HTTP_204_NO_CONTENT,
    summary="Uncast vote",
    responses={
        204: {"description": "Vote deleted successfully"},
        401: {"model": ErrorResponse, "description": "Unauthorized"},
        500: {"model": ErrorResponse, "description": "Internal server error"},
    },
)
async def uncast_vote(
    bill_id: int = Query(alias="billId"),
    db: Session = Depends(get_db),
    user: models.User = Depends(get_current_user),
):
    try:
        return crud.user_vote.uncast_vote(db=db, bill_id=bill_id, user_id=user.id)
    except DatabaseException as e:
        raise HTTPException(status_code=500, detail=f"Database error: {str(e)}")


@router.post(
    "/bills/{bill_id}",
    status_code=status.HTTP_204_NO_CONTENT,
    summary="Follow a bill",
    responses={
        204: {"description": "Bill successfully followed"},
        401: {"model": ErrorResponse, "description": "Not authorized"},
        404: {"model": ErrorResponse, "description": "User or bill not found"},
        500: {"model": ErrorResponse, "description": "Internal server error"},
    },
)
def follow_bill(
    bill_id: str,
    db: Session = Depends(get_db),
    user: models.User = Depends(get_current_user),
) -> None:
    logger.info(f"User {user.id} attempting to follow bill {bill_id}")
    try:
        crud.user.follow_bill(db=db, user_id=user.id, bill_id=bill_id)
        logger.info(f"User {user.id} successfully followed bill {bill_id}")
        return
    except ObjectNotFoundException as e:
        logger.warning(f"Error following bill: {str(e)}")
        raise HTTPException(status_code=404, detail=f"Error following: {str(e)}")
    except DatabaseException as e:
        logger.error(f"Database error while following bill: {str(e)}")
        raise HTTPException(status_code=500, detail=f"Database error: {str(e)}")


@router.delete(
    "/bills/{bill_id}",
    status_code=status.HTTP_204_NO_CONTENT,
    summary="Unfollow a bill",
    responses={
        204: {"description": "Bill successfully unfollowed"},
        401: {"model": ErrorResponse, "description": "Not authorized"},
        404: {"model": ErrorResponse, "description": "User or bill not found"},
        500: {"model": ErrorResponse, "description": "Internal server error"},
    },
)
def unfollow_bill(
    bill_id: str,
    db: Session = Depends(get_db),
    user: models.User = Depends(get_current_user),
) -> None:
    logger.info(f"User {user.id} attempting to unfollow bill {bill_id}")
    try:
        crud.user.unfollow_bill(db=db, user_id=user.id, bill_id=bill_id)
        logger.info(f"User {user.id} successfully unfollowed bill {bill_id}")
        return
    except ObjectNotFoundException as e:
        logger.warning(f"Error unfollowing bill: {str(e)}")
        raise HTTPException(status_code=404, detail=f"Error unfollowing: {str(e)}")
    except DatabaseException as e:
        logger.error(f"Database error while unfollowing bill: {str(e)}")
        raise HTTPException(status_code=500, detail=f"Database error: {str(e)}")


@router.post(
    "/legislators/{legislator_id}",
    status_code=status.HTTP_204_NO_CONTENT,
    summary="Follow a legislator",
    responses={
        204: {"description": "Legislator successfully followed"},
        401: {"model": ErrorResponse, "description": "Not authorized"},
        404: {"model": ErrorResponse, "description": "User or legislator not found"},
        500: {"model": ErrorResponse, "description": "Internal server error"},
    },
)
def follow_legislator(
    legislator_id: str,
    db: Session = Depends(get_db),
    user: models.User = Depends(get_current_user),
) -> None:
    logger.info(f"User {user.id} attempting to follow legislator {legislator_id}")
    try:
        crud.user.follow_legislator(db=db, user_id=user.id, legislator_id=legislator_id)
        logger.info(f"User {user.id} successfully followed legislator {legislator_id}")
        return
    except ObjectNotFoundException as e:
        logger.warning(f"Error following legislator: {str(e)}")
        raise HTTPException(status_code=404, detail=f"Error following: {str(e)}")
    except DatabaseException as e:
        logger.error(f"Database error while following legislator: {str(e)}")
        raise HTTPException(status_code=500, detail=f"Database error: {str(e)}")


@router.delete(
    "/legislators/{legislator_id}",
    status_code=status.HTTP_204_NO_CONTENT,
    summary="Unfollow a legislator",
    responses={
        204: {"description": "Legislator successfully unfollowed"},
        401: {"model": ErrorResponse, "description": "Not authorized"},
        404: {"model": ErrorResponse, "description": "User or legislator not found"},
        500: {"model": ErrorResponse, "description": "Internal server error"},
    },
)
def unfollow_legislator(
    legislator_id: str,
    db: Session = Depends(get_db),
    user: models.User = Depends(get_current_user),
) -> None:
    logger.info(f"User {user.id} attempting to unfollow legislator {legislator_id}")
    try:
        crud.user.unfollow_legislator(db=db, user_id=user.id, legislator_id=legislator_id)
        logger.info(f"User {user.id} successfully unfollowed legislator {legislator_id}")
        return
    except ObjectNotFoundException as e:
        logger.warning(f"Error unfollowing legislator: {str(e)}")
        raise HTTPException(status_code=404, detail=f"Error unfollowing: {str(e)}")
    except DatabaseException as e:
        logger.error(f"Database error while unfollowing legislator: {str(e)}")
        raise HTTPException(status_code=500, detail=f"Database error: {str(e)}")


@router.post(
    "/topics/{topic_id}",
    status_code=status.HTTP_204_NO_CONTENT,
    summary="Follow a topic",
    responses={
        204: {"description": "Topic successfully followed"},
        401: {"model": ErrorResponse, "description": "Not authorized"},
        404: {"model": ErrorResponse, "description": "User or topic not found"},
        500: {"model": ErrorResponse, "description": "Internal server error"},
    },
)
def follow_topic(
    topic_id: int,
    db: Session = Depends(get_db),
    user: models.User = Depends(get_current_user),
) -> None:
    logger.info(f"User {user.id} attempting to follow topic {topic_id}")
    try:
        crud.user.follow_topic(db=db, user_id=user.id, topic_id=topic_id)
        logger.info(f"User {user.id} successfully followed topic {topic_id}")
        return
    except ObjectNotFoundException as e:
        logger.warning(f"Error following topic: {str(e)}")
        raise HTTPException(status_code=404, detail=f"Error following: {str(e)}")
    except DatabaseException as e:
        logger.error(f"Database error while following topic: {str(e)}")
        raise HTTPException(status_code=500, detail=f"Database error: {str(e)}")


@router.delete(
    "/topics/{topic_id}",
    status_code=status.HTTP_204_NO_CONTENT,
    summary="Unfollow a topic",
    responses={
        204: {"description": "Topic successfully unfollowed"},
        401: {"model": ErrorResponse, "description": "Not authorized"},
        404: {"model": ErrorResponse, "description": "User or topic not found"},
        500: {"model": ErrorResponse, "description": "Internal server error"},
    },
)
def unfollow_topic(
    topic_id: int,
    db: Session = Depends(get_db),
    user: models.User = Depends(get_current_user),
) -> None:
    logger.info(f"User {user.id} attempting to unfollow topic {topic_id}")
    try:
        crud.user.unfollow_topic(db=db, user_id=user.id, topic_id=topic_id)
        logger.info(f"User {user.id} successfully unfollowed topic {topic_id}")
        return
    except ObjectNotFoundException as e:
        logger.warning(f"Error unfollowing topic: {str(e)}")
        raise HTTPException(status_code=404, detail=f"Error unfollowing: {str(e)}")
    except DatabaseException as e:
        logger.error(f"Database error while unfollowing topic: {str(e)}")
        raise HTTPException(status_code=500, detail=f"Database error: {str(e)}")


@router.get(
    "/feed",
    response_model=List[CommentDetail],
    summary="Gets feed items for user",
    responses={
        200: {
            "model": List[CommentDetail],
            "description": "User feed retrieved successfully",
        },
        401: {"model": ErrorResponse, "description": "Unauthorized"},
        404: {"model": ErrorResponse, "description": "Not found"},
        500: {"model": ErrorResponse, "description": "Internal server error"},
    },
)
async def get_user_feed(
    db: Session = Depends(get_db),
    _: Dict[str, Any] = Depends(get_current_user),
<<<<<<< HEAD
) -> List[schemas.Comment.Record]:
    feed_items = [
        schemas.Comment.Record(
            id=-1,
            user_id=-1,
            bill_id=-1,
            comment="""Welcome to Referendum and thank you for participating in our beta!

Events that may interest you will appear here in your Feed: comments on bills, votes on bills or by legislators you follow, and other newsworthy notifications.

The Catalog tab includes all bills and legislators from the 118th congress.
You can follow those that interest you and deep dive into the text itself, votes, sponsors, and history here.

If you have any questions, concerns, or run into any issues, please email us at contact@referendumapp.com.
iOS users on TestFlight can also submit feedback to us by taking a screenshot.

We're glad to have you join the conversation!
""",
        )
    ]
=======
) -> List[CommentDetail]:
    feed_items = []
>>>>>>> 657b1c4d
    try:
        # TODO - restrict this to relevant comments
        all_comments = crud.comment.read_all(db=db)
        feed_items.extend(
            [
                CommentDetail(
                    id=comment.id,
                    parent_id=comment.parent_id,
                    bill_id=comment.bill_id,
                    user_id=comment.user_id,
                    comment=comment.comment,
                    user_name=comment.user.name,
                )
                for comment in all_comments
            ]
        )

        return feed_items
    except DatabaseException as e:
        raise HTTPException(status_code=500, detail=f"Database error: {str(e)}")<|MERGE_RESOLUTION|>--- conflicted
+++ resolved
@@ -617,8 +617,7 @@
 async def get_user_feed(
     db: Session = Depends(get_db),
     _: Dict[str, Any] = Depends(get_current_user),
-<<<<<<< HEAD
-) -> List[schemas.Comment.Record]:
+) -> List[CommentDetail]:
     feed_items = [
         schemas.Comment.Record(
             id=-1,
@@ -638,10 +637,6 @@
 """,
         )
     ]
-=======
-) -> List[CommentDetail]:
-    feed_items = []
->>>>>>> 657b1c4d
     try:
         # TODO - restrict this to relevant comments
         all_comments = crud.comment.read_all(db=db)
