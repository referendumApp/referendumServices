import logging
from fastapi import APIRouter, Depends, HTTPException, Query, status
from sqlalchemy.orm import Session
from typing import Dict, Any, List, Optional

from common.database.referendum import crud, schemas, models
from common.database.referendum.crud import (
    ObjectAlreadyExistsException,
    ObjectNotFoundException,
    DatabaseException,
)

from ..database import get_db
<<<<<<< HEAD
from ..schemas import (
    UserCreateInput,
    UserUpdateInput,
    PasswordResetInput,
    UserPasswordResetInput,
    ErrorResponse,
)
=======
from ..schemas import UserCreateInput, UserUpdateInput, ErrorResponse, CommentDetail
>>>>>>> 3da61902
from ..security import (
    get_current_user,
    get_current_user_or_verify_system_token,
    get_user_create_with_hashed_password,
    get_password_hash,
    verify_system_token,
    verify_password,
)

logger = logging.getLogger(__name__)

router = APIRouter()


@router.post(
    "/",
    response_model=schemas.User,
    status_code=status.HTTP_201_CREATED,
    summary="Add a new user",
    responses={
        201: {"model": schemas.User, "description": "User successfully created"},
        400: {"model": ErrorResponse, "description": "Bad request"},
        403: {
            "model": ErrorResponse,
            "description": "Only system token can create users",
        },
        409: {"model": ErrorResponse, "description": "Email already registered"},
        500: {"model": ErrorResponse, "description": "Internal server error"},
    },
)
async def create_user(
    user: UserCreateInput,
    db: Session = Depends(get_db),
    _: Dict[str, Any] = Depends(verify_system_token),
) -> models.User:
    logger.info(f"Attempting to create new user with email: {user.email}")
    try:
        user_create = get_user_create_with_hashed_password(user)
        created_user = crud.user.create(db=db, obj_in=user_create)
        logger.info(f"Successfully created user with ID: {created_user.id}")
        return created_user
    except ObjectAlreadyExistsException:
        logger.warning(f"Attempted to create user with existing email: {user.email}")
        raise HTTPException(status_code=409, detail=f"Email already registered: {user.email}")
    except DatabaseException as e:
        logger.error(f"Database error while creating user: {str(e)}")
        raise HTTPException(status_code=500, detail=f"Database error: {str(e)}")


@router.get(
    "/admin/{user_id}",
    response_model=schemas.User,
    summary="Get user information with system token",
    responses={
        200: {
            "model": schemas.User,
            "description": "User information successfully retrieved",
        },
        403: {
            "model": ErrorResponse,
            "description": "Unauthorized to retrieve this user's information",
        },
        404: {"model": ErrorResponse, "description": "User not found"},
        500: {"model": ErrorResponse, "description": "Internal server error"},
    },
)
async def admin_read_user(
    user_id: int,
    db: Session = Depends(get_db),
    _=Depends(verify_system_token),
) -> models.User:
    try:
        user = crud.user.read(db=db, obj_id=user_id)
        logger.info(f"Successfully retrieved information for user ID: {user_id}")
        return user
    except ObjectNotFoundException:
        logger.warning(f"Attempted to read non-existent user with ID: {user_id}")
        raise HTTPException(status_code=404, detail=f"User not found for id: {user_id}")
    except DatabaseException as e:
        logger.error(f"Database error while reading user: {str(e)}")
        raise HTTPException(status_code=500, detail=f"Database error: {str(e)}")


@router.get(
    "/",
    response_model=schemas.User,
    summary="Get user information",
    responses={
        200: {
            "model": schemas.User,
            "description": "User information successfully retrieved",
        },
        403: {
            "model": ErrorResponse,
            "description": "Unauthorized to retrieve this user's information",
        },
        404: {"model": ErrorResponse, "description": "User not found"},
        500: {"model": ErrorResponse, "description": "Internal server error"},
    },
)
async def read_user(
    db: Session = Depends(get_db),
    user: models.User = Depends(get_current_user),
) -> models.User:
    try:
        user = crud.user.read(db=db, obj_id=user.id)
        logger.info(f"Successfully retrieved information for user ID: {user.id}")
        return user
    except ObjectNotFoundException:
        logger.warning(f"Attempted to read non-existent user with ID: {user.id}")
        raise HTTPException(status_code=404, detail=f"User not found for id: {user.id}")
    except DatabaseException as e:
        logger.error(f"Database error while reading user: {str(e)}")
        raise HTTPException(status_code=500, detail=f"Database error: {str(e)}")


@router.put(
    "/",
    response_model=schemas.User,
    summary="Update user information",
    responses={
        200: {
            "model": schemas.User,
            "description": "User information successfully updated",
        },
        403: {
            "model": ErrorResponse,
            "description": "Unauthorized to update this user's information",
        },
        404: {"model": ErrorResponse, "description": "User not found"},
        500: {"model": ErrorResponse, "description": "Internal server error"},
    },
)
async def update_user(
    user: UserUpdateInput,
    db: Session = Depends(get_db),
    auth_info: Dict[str, Any] = Depends(get_current_user_or_verify_system_token),
) -> models.User:
    logger.info(f"Attempting to update user information for email: {user.email}")
    if not auth_info["is_system"]:
        current_user = auth_info["user"]
        if current_user.email != user.email:
            logger.warning(
                f"Unauthorized attempt to update user info: User {current_user.email} tried to update User {user.email}"
            )
            raise HTTPException(
                status_code=403, detail="You can only update your own user information."
            )
    try:
        db_user = crud.user.get_user_by_email(db, email=user.email)
        user_create = get_user_create_with_hashed_password(user)
        updated_user = crud.user.update(db=db, db_obj=db_user, obj_in=user_create)
        logger.info(f"Successfully updated information for user ID: {updated_user.id}")
        return updated_user
    except ObjectNotFoundException:
        logger.warning(f"Attempt to update non-existent user with email: {user.email}")
        raise HTTPException(status_code=404, detail=f"User not found for email: {user.email}.")
    except DatabaseException as e:
        logger.error(f"Database error while updating user: {str(e)}")
        raise HTTPException(status_code=500, detail=f"Database error: {str(e)}")


@router.patch(
    "/password_reset",
    status_code=status.HTTP_204_NO_CONTENT,
    summary="Update user password",
    responses={
        204: {"description": "User password successfully updated"},
        403: {
            "model": ErrorResponse,
            "description": "Unauthorized to update this user's password",
        },
        404: {"model": ErrorResponse, "description": "User not found"},
        500: {"model": ErrorResponse, "description": "Internal server error"},
    },
)
async def update_user_password(
    password_reset: UserPasswordResetInput,
    db: Session = Depends(get_db),
    user: models.User = Depends(get_current_user),
) -> None:
    logger.info(f"Attempting to update user password for email: {user.email}")
    if not verify_password(password_reset.current_password, user.hashed_password):
        logger.warning(
            f"Unsuccessful attempt to update user password: User {user.email} entered an incorrect password"
        )
        raise HTTPException(status_code=403, detail="The current password does not match")
    try:
        hashed_password = get_password_hash(password_reset.new_password)
        crud.user.update_user_password(db=db, user_id=user.id, hashed_password=hashed_password)
        logger.info(f"Successfully updated password for user ID: {user.id}")
    except ObjectNotFoundException:
        logger.warning(f"Attempt to update non-existent user with email: {user.email}")
        raise HTTPException(status_code=404, detail=f"User not found for email: {user.email}.")
    except DatabaseException as e:
        logger.error(f"Database error while updating user: {str(e)}")
        raise HTTPException(status_code=500, detail=f"Database error: {str(e)}")


@router.patch(
    "/admin/{user_id}/password_reset",
    status_code=status.HTTP_204_NO_CONTENT,
    summary="Update a user's password",
    responses={
        204: {"description": "User's password successfully updated"},
        403: {
            "model": ErrorResponse,
            "description": "Unauthorized to update this user's password",
        },
        404: {"model": ErrorResponse, "description": "User not found"},
        500: {"model": ErrorResponse, "description": "Internal server error"},
    },
)
async def admin_update_user_password(
    user_id: int,
    password_reset: PasswordResetInput,
    db: Session = Depends(get_db),
    _: Dict[str, any] = Depends(verify_system_token),
) -> None:
    logger.info(f"Attempting to update password for user with ID: {user_id}")
    try:
        hashed_password = get_password_hash(password_reset.new_password)
        crud.user.update_user_password(db=db, user_id=user_id, hashed_password=hashed_password)
        logger.info(f"Successfully updated password for user ID: {user_id}")
    except ObjectNotFoundException:
        logger.warning(f"Attempt to update non-existent user with ID: {user_id}")
        raise HTTPException(status_code=404, detail=f"User not found for ID: {user_id}.")
    except DatabaseException as e:
        logger.error(f"Database error while updating user: {str(e)}")
        raise HTTPException(status_code=500, detail=f"Database error: {str(e)}")


@router.delete(
    "/admin/{user_id}",
    status_code=status.HTTP_204_NO_CONTENT,
    summary="Delete a user",
    responses={
        204: {"description": "User successfully deleted"},
        403: {
            "model": ErrorResponse,
            "description": "Only system token can delete users",
        },
        404: {"model": ErrorResponse, "description": "User not found"},
        500: {"model": ErrorResponse, "description": "Internal server error"},
    },
)
async def admin_delete_user(
    user_id: int,
    db: Session = Depends(get_db),
    _: Dict[str, Any] = Depends(verify_system_token),
) -> None:
    logger.info(f"Attempting to delete user with ID: {user_id}")
    try:
        # TODO - make this a cascading delete of all their related records
        crud.user.delete(db=db, obj_id=user_id)
        logger.info(f"Successfully deleted user with ID: {user_id}")
        return
    except ObjectNotFoundException:
        logger.warning(f"Attempt to delete non-existent user with ID: {user_id}")
        raise HTTPException(status_code=404, detail=f"User not found for ID: {user_id}.")
    except DatabaseException as e:
        logger.error(f"Database error while deleting user: {str(e)}")
        raise HTTPException(status_code=500, detail=f"Database error: {str(e)}")


@router.delete(
    "/",
    status_code=status.HTTP_204_NO_CONTENT,
    summary="Delete a user",
    responses={
        204: {"description": "User successfully deleted"},
        403: {
            "model": ErrorResponse,
            "description": "Only system token can delete users",
        },
        404: {"model": ErrorResponse, "description": "User not found"},
        500: {"model": ErrorResponse, "description": "Internal server error"},
    },
)
async def delete_user(
    db: Session = Depends(get_db),
    user: models.User = Depends(get_current_user),
) -> None:
    logger.info(f"Attempting to delete user with ID: {user.id}")
    try:
        crud.user.soft_delete(db=db, user_id=user.id)
        logger.info(f"Successfully deleted user with ID: {user.id}")
        return
    except ObjectNotFoundException:
        logger.warning(f"Attempt to delete non-existent user with ID: {user.id}")
        raise HTTPException(status_code=404, detail=f"User not found for ID: {user.id}.")
    except DatabaseException as e:
        logger.error(f"Database error while deleting user: {str(e)}")
        raise HTTPException(status_code=500, detail=f"Database error: {str(e)}")


@router.get(
    "/topics",
    response_model=List[schemas.Topic.Record],
    summary="Get user's followed topics",
    responses={
        200: {
            "model": List[schemas.Topic.Record],
            "description": "User's topics successfully retrieved",
        },
        403: {
            "model": ErrorResponse,
            "description": "Unauthorized to retrieve this user's topics",
        },
        404: {"model": ErrorResponse, "description": "User not found"},
        500: {"model": ErrorResponse, "description": "Internal server error"},
    },
)
def get_user_topics(
    db: Session = Depends(get_db),
    user: models.User = Depends(get_current_user),
) -> List[models.Topic]:
    try:
        logger.info(f"Attempting to retrieve topics for user ID: {user.id}")
        topics = crud.user.get_user_topics(db=db, user_id=user.id)
        logger.info(f"Successfully retrieved {len(topics)} topics for user ID: {user.id}")
        return topics
    except DatabaseException as e:
        logger.error(f"Database error while retrieving user topics: {str(e)}")
        raise HTTPException(status_code=500, detail=f"Database error: {str(e)}")


@router.get(
    "/bills",
    response_model=List[schemas.Bill.Record],
    summary="Get user's followed bills",
    responses={
        200: {
            "model": List[schemas.Bill.Record],
            "description": "User's bills successfully retrieved",
        },
        403: {
            "model": ErrorResponse,
            "description": "Unauthorized to retrieve this user's bills",
        },
        404: {"model": ErrorResponse, "description": "User not found"},
        500: {"model": ErrorResponse, "description": "Internal server error"},
    },
)
def get_user_bills(
    db: Session = Depends(get_db),
    user: models.User = Depends(get_current_user),
) -> List[models.Bill]:
    logger.info(f"Attempting to retrieve bills for user ID: {user.id}")
    try:
        bills = crud.user.get_user_bills(db=db, user_id=user.id)
        logger.info(f"Successfully retrieved {len(bills)} bills for user ID: {user.id}")
        return bills
    except DatabaseException as e:
        logger.error(f"Database error while retrieving user bills: {str(e)}")
        raise HTTPException(status_code=500, detail=f"Database error: {str(e)}")


@router.get(
    "/legislators",
    response_model=List[schemas.Legislator.Record],
    summary="Get user's followed legislators",
    responses={
        200: {
            "model": List[schemas.Legislator.Record],
            "description": "User's legislators successfully retrieved",
        },
        403: {
            "model": ErrorResponse,
            "description": "Unauthorized to retrieve this user's legislators",
        },
        404: {"model": ErrorResponse, "description": "User not found"},
        500: {"model": ErrorResponse, "description": "Internal server error"},
    },
)
def get_user_legislators(
    db: Session = Depends(get_db),
    user: models.User = Depends(get_current_user),
) -> List[models.Legislator]:
    logger.info(f"Attempting to retrieve legislators for user ID: {user.id}")
    try:
        legislators = crud.user.get_user_legislators(db=db, user_id=user.id)
        logger.info(f"Successfully retrieved {len(legislators)} legislators for user ID: {user.id}")
        return legislators
    except DatabaseException as e:
        logger.error(f"Database error while retrieving user legislators: {str(e)}")
        raise HTTPException(status_code=500, detail=f"Database error: {str(e)}")


@router.put(
    "/votes",
    response_model=schemas.UserVote,
    summary="Cast vote",
    responses={
        200: {
            "model": schemas.UserVote,
            "description": "Vote updated successfully",
        },
        401: {"model": ErrorResponse, "description": "Unauthorized"},
        500: {"model": ErrorResponse, "description": "Internal server error"},
    },
)
async def cast_vote(
    vote: schemas.UserVoteCreate,
    db: Session = Depends(get_db),
    user: models.User = Depends(get_current_user),
) -> models.UserVote:
    try:
        user_vote = schemas.UserVote(**vote.model_dump(), user_id=user.id)
        return crud.user_vote.cast_vote(db=db, vote=user_vote)
    except DatabaseException as e:
        raise HTTPException(status_code=500, detail=f"Database error: {str(e)}")


@router.get(
    "/admin/{user_id}/votes",
    response_model=List[schemas.UserVote],
    summary="Get votes for user",
    responses={
        200: {
            "model": List[schemas.UserVote],
            "description": "List of votes retrieved successfully",
        },
        401: {"model": ErrorResponse, "description": "Unauthorized"},
        404: {"model": ErrorResponse, "description": "Not found"},
        500: {"model": ErrorResponse, "description": "Internal server error"},
    },
)
async def admin_get_user_votes(
    user_id: int,
    bill_id: Optional[int] = None,
    db: Session = Depends(get_db),
    _: Dict[str, Any] = Depends(verify_system_token),
) -> List[models.UserVote]:
    try:
        return crud.user_vote.get_votes_for_user(db=db, user_id=user_id, bill_id=bill_id)
    except DatabaseException as e:
        raise HTTPException(status_code=500, detail=f"Database error: {str(e)}")


@router.get(
    "/votes",
    response_model=List[schemas.UserVote],
    summary="Get votes for user",
    responses={
        200: {
            "model": List[schemas.UserVote],
            "description": "List of votes retrieved successfully",
        },
        401: {"model": ErrorResponse, "description": "Unauthorized"},
        404: {"model": ErrorResponse, "description": "Not found"},
        500: {"model": ErrorResponse, "description": "Internal server error"},
    },
)
async def get_user_votes(
    bill_id: Optional[int] = Query(None, alias="billId"),
    db: Session = Depends(get_db),
    user: Dict[str, Any] = Depends(get_current_user),
) -> List[models.UserVote]:
    try:
        return crud.user_vote.get_votes_for_user(db=db, user_id=user.id, bill_id=bill_id)
    except DatabaseException as e:
        raise HTTPException(status_code=500, detail=f"Database error: {str(e)}")


@router.delete(
    "/votes",
    status_code=status.HTTP_204_NO_CONTENT,
    summary="Uncast vote",
    responses={
        204: {"description": "Vote deleted successfully"},
        401: {"model": ErrorResponse, "description": "Unauthorized"},
        500: {"model": ErrorResponse, "description": "Internal server error"},
    },
)
async def uncast_vote(
    bill_id: int = Query(alias="billId"),
    db: Session = Depends(get_db),
    user: models.User = Depends(get_current_user),
):
    try:
        return crud.user_vote.uncast_vote(db=db, bill_id=bill_id, user_id=user.id)
    except DatabaseException as e:
        raise HTTPException(status_code=500, detail=f"Database error: {str(e)}")


@router.post(
    "/bills/{bill_id}",
    status_code=status.HTTP_204_NO_CONTENT,
    summary="Follow a bill",
    responses={
        204: {"description": "Bill successfully followed"},
        401: {"model": ErrorResponse, "description": "Not authorized"},
        404: {"model": ErrorResponse, "description": "User or bill not found"},
        500: {"model": ErrorResponse, "description": "Internal server error"},
    },
)
def follow_bill(
    bill_id: str,
    db: Session = Depends(get_db),
    user: models.User = Depends(get_current_user),
) -> None:
    logger.info(f"User {user.id} attempting to follow bill {bill_id}")
    try:
        crud.user.follow_bill(db=db, user_id=user.id, bill_id=bill_id)
        logger.info(f"User {user.id} successfully followed bill {bill_id}")
        return
    except ObjectNotFoundException as e:
        logger.warning(f"Error following bill: {str(e)}")
        raise HTTPException(status_code=404, detail=f"Error following: {str(e)}")
    except DatabaseException as e:
        logger.error(f"Database error while following bill: {str(e)}")
        raise HTTPException(status_code=500, detail=f"Database error: {str(e)}")


@router.delete(
    "/bills/{bill_id}",
    status_code=status.HTTP_204_NO_CONTENT,
    summary="Unfollow a bill",
    responses={
        204: {"description": "Bill successfully unfollowed"},
        401: {"model": ErrorResponse, "description": "Not authorized"},
        404: {"model": ErrorResponse, "description": "User or bill not found"},
        500: {"model": ErrorResponse, "description": "Internal server error"},
    },
)
def unfollow_bill(
    bill_id: str,
    db: Session = Depends(get_db),
    user: models.User = Depends(get_current_user),
) -> None:
    logger.info(f"User {user.id} attempting to unfollow bill {bill_id}")
    try:
        crud.user.unfollow_bill(db=db, user_id=user.id, bill_id=bill_id)
        logger.info(f"User {user.id} successfully unfollowed bill {bill_id}")
        return
    except ObjectNotFoundException as e:
        logger.warning(f"Error unfollowing bill: {str(e)}")
        raise HTTPException(status_code=404, detail=f"Error unfollowing: {str(e)}")
    except DatabaseException as e:
        logger.error(f"Database error while unfollowing bill: {str(e)}")
        raise HTTPException(status_code=500, detail=f"Database error: {str(e)}")


@router.post(
    "/legislators/{legislator_id}",
    status_code=status.HTTP_204_NO_CONTENT,
    summary="Follow a legislator",
    responses={
        204: {"description": "Legislator successfully followed"},
        401: {"model": ErrorResponse, "description": "Not authorized"},
        404: {"model": ErrorResponse, "description": "User or legislator not found"},
        500: {"model": ErrorResponse, "description": "Internal server error"},
    },
)
def follow_legislator(
    legislator_id: str,
    db: Session = Depends(get_db),
    user: models.User = Depends(get_current_user),
) -> None:
    logger.info(f"User {user.id} attempting to follow legislator {legislator_id}")
    try:
        crud.user.follow_legislator(db=db, user_id=user.id, legislator_id=legislator_id)
        logger.info(f"User {user.id} successfully followed legislator {legislator_id}")
        return
    except ObjectNotFoundException as e:
        logger.warning(f"Error following legislator: {str(e)}")
        raise HTTPException(status_code=404, detail=f"Error following: {str(e)}")
    except DatabaseException as e:
        logger.error(f"Database error while following legislator: {str(e)}")
        raise HTTPException(status_code=500, detail=f"Database error: {str(e)}")


@router.delete(
    "/legislators/{legislator_id}",
    status_code=status.HTTP_204_NO_CONTENT,
    summary="Unfollow a legislator",
    responses={
        204: {"description": "Legislator successfully unfollowed"},
        401: {"model": ErrorResponse, "description": "Not authorized"},
        404: {"model": ErrorResponse, "description": "User or legislator not found"},
        500: {"model": ErrorResponse, "description": "Internal server error"},
    },
)
def unfollow_legislator(
    legislator_id: str,
    db: Session = Depends(get_db),
    user: models.User = Depends(get_current_user),
) -> None:
    logger.info(f"User {user.id} attempting to unfollow legislator {legislator_id}")
    try:
        crud.user.unfollow_legislator(db=db, user_id=user.id, legislator_id=legislator_id)
        logger.info(f"User {user.id} successfully unfollowed legislator {legislator_id}")
        return
    except ObjectNotFoundException as e:
        logger.warning(f"Error unfollowing legislator: {str(e)}")
        raise HTTPException(status_code=404, detail=f"Error unfollowing: {str(e)}")
    except DatabaseException as e:
        logger.error(f"Database error while unfollowing legislator: {str(e)}")
        raise HTTPException(status_code=500, detail=f"Database error: {str(e)}")


@router.post(
    "/topics/{topic_id}",
    status_code=status.HTTP_204_NO_CONTENT,
    summary="Follow a topic",
    responses={
        204: {"description": "Topic successfully followed"},
        401: {"model": ErrorResponse, "description": "Not authorized"},
        404: {"model": ErrorResponse, "description": "User or topic not found"},
        500: {"model": ErrorResponse, "description": "Internal server error"},
    },
)
def follow_topic(
    topic_id: int,
    db: Session = Depends(get_db),
    user: models.User = Depends(get_current_user),
) -> None:
    logger.info(f"User {user.id} attempting to follow topic {topic_id}")
    try:
        crud.user.follow_topic(db=db, user_id=user.id, topic_id=topic_id)
        logger.info(f"User {user.id} successfully followed topic {topic_id}")
        return
    except ObjectNotFoundException as e:
        logger.warning(f"Error following topic: {str(e)}")
        raise HTTPException(status_code=404, detail=f"Error following: {str(e)}")
    except DatabaseException as e:
        logger.error(f"Database error while following topic: {str(e)}")
        raise HTTPException(status_code=500, detail=f"Database error: {str(e)}")


@router.delete(
    "/topics/{topic_id}",
    status_code=status.HTTP_204_NO_CONTENT,
    summary="Unfollow a topic",
    responses={
        204: {"description": "Topic successfully unfollowed"},
        401: {"model": ErrorResponse, "description": "Not authorized"},
        404: {"model": ErrorResponse, "description": "User or topic not found"},
        500: {"model": ErrorResponse, "description": "Internal server error"},
    },
)
def unfollow_topic(
    topic_id: int,
    db: Session = Depends(get_db),
    user: models.User = Depends(get_current_user),
) -> None:
    logger.info(f"User {user.id} attempting to unfollow topic {topic_id}")
    try:
        crud.user.unfollow_topic(db=db, user_id=user.id, topic_id=topic_id)
        logger.info(f"User {user.id} successfully unfollowed topic {topic_id}")
        return
    except ObjectNotFoundException as e:
        logger.warning(f"Error unfollowing topic: {str(e)}")
        raise HTTPException(status_code=404, detail=f"Error unfollowing: {str(e)}")
    except DatabaseException as e:
        logger.error(f"Database error while unfollowing topic: {str(e)}")
        raise HTTPException(status_code=500, detail=f"Database error: {str(e)}")


@router.get(
    "/feed",
    response_model=List[CommentDetail],
    summary="Gets feed items for user",
    responses={
        200: {
            "model": List[CommentDetail],
            "description": "User feed retrieved successfully",
        },
        401: {"model": ErrorResponse, "description": "Unauthorized"},
        404: {"model": ErrorResponse, "description": "Not found"},
        500: {"model": ErrorResponse, "description": "Internal server error"},
    },
)
async def get_user_feed(
    db: Session = Depends(get_db),
    _: Dict[str, Any] = Depends(get_current_user),
) -> List[CommentDetail]:
    feed_items = [
        CommentDetail(
            id=-1,
            user_id=-1,
            user_name="Referendum",
            bill_id=-1,
            comment="""Welcome to Referendum and thank you for participating in our beta!

Events that may interest you will appear here in your Feed: comments on bills, votes on bills or by legislators you follow, and other newsworthy notifications.

The Catalog tab includes all bills and legislators from the 118th congress.
You can follow those that interest you and deep dive into the text itself, votes, sponsors, and history here.

If you have any questions, concerns, or run into any issues, please email us at contact@referendumapp.com.
iOS users on TestFlight can also submit feedback to us by taking a screenshot.

We're glad to have you join the conversation!
""",
        )
    ]
    try:
        # TODO - restrict this to relevant comments
        all_comments = crud.comment.read_all(db=db)
        feed_items.extend(
            [
                CommentDetail(
                    id=comment.id,
                    parent_id=comment.parent_id,
                    bill_id=comment.bill_id,
                    user_id=comment.user_id,
                    comment=comment.comment,
                    user_name=comment.user.name,
                )
                for comment in all_comments
            ]
        )

        return feed_items
    except DatabaseException as e:
        raise HTTPException(status_code=500, detail=f"Database error: {str(e)}")<|MERGE_RESOLUTION|>--- conflicted
+++ resolved
@@ -11,17 +11,14 @@
 )
 
 from ..database import get_db
-<<<<<<< HEAD
 from ..schemas import (
     UserCreateInput,
     UserUpdateInput,
     PasswordResetInput,
     UserPasswordResetInput,
     ErrorResponse,
-)
-=======
-from ..schemas import UserCreateInput, UserUpdateInput, ErrorResponse, CommentDetail
->>>>>>> 3da61902
+    CommentDetail,
+)
 from ..security import (
     get_current_user,
     get_current_user_or_verify_system_token,
