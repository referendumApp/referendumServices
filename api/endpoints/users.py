--- conflicted
+++ resolved
@@ -616,22 +616,11 @@
     _: Dict[str, Any] = Depends(get_current_user),
 ) -> List[FeedItem]:
     feed_items = [
-<<<<<<< HEAD
-        CommentDetail(
-            id=-1,
-            user_id=-1,
-            user_name="Referendum",
-            bill_id=-1,
-            comment="""Welcome to Referendum and thank you for participating in our beta!
-
-Events that may interest you will appear here in your Feed: for now that is all comments on bills, but eventually all votes, events, and other newsworthy notifications will appear here.
-=======
         FeedItem(
             type=FeedItemType.Announcement,
             content=Announcement(
                 header="Welcome to Referendum and thank you for participating in our beta!",
-                text="""Events that may interest you will appear here in your Feed: comments on bills, votes on bills or by legislators you follow, and other newsworthy notifications.
->>>>>>> d749f143
+                text="""Events that may interest you will appear here in your Feed: for now that is all comments on bills, but eventually all votes, events, and other newsworthy notifications will appear here.
 
 The Catalog tab includes all bills and legislators from 2024-2025.
 You can follow those that interest you and deep dive into the text itself, votes, sponsors, and history from the here, and we will continue to add legislation throughout the beta.
