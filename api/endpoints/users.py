import logging
from fastapi import APIRouter, Depends, HTTPException, Query, status
from sqlalchemy.orm import Session
from typing import Dict, Any, List, Optional

from common.database.referendum import crud, schemas, models
from common.database.referendum.crud import (
    ObjectAlreadyExistsException,
    ObjectNotFoundException,
    DatabaseException,
)

from ..database import get_db
<<<<<<< HEAD
from ..schemas import (
    UserCreateInput,
    PasswordResetInput,
    UserPasswordResetInput,
    ErrorResponse,
)
=======
from ..schemas import UserCreateInput, UserUpdateInput, ErrorResponse
>>>>>>> e07b6271
from ..security import (
    get_current_user,
    get_current_user_or_verify_system_token,
    get_user_create_with_hashed_password,
    get_password_hash,
    verify_system_token,
    verify_password,
)

logger = logging.getLogger(__name__)

router = APIRouter()


@router.post(
    "/",
    response_model=schemas.User,
    status_code=status.HTTP_201_CREATED,
    summary="Add a new user",
    responses={
        201: {"model": schemas.User, "description": "User successfully created"},
        400: {"model": ErrorResponse, "description": "Bad request"},
        403: {
            "model": ErrorResponse,
            "description": "Only system token can create users",
        },
        409: {"model": ErrorResponse, "description": "Email already registered"},
        500: {"model": ErrorResponse, "description": "Internal server error"},
    },
)
async def create_user(
    user: UserCreateInput,
    db: Session = Depends(get_db),
    _: Dict[str, Any] = Depends(verify_system_token),
) -> models.User:
    logger.info(f"Attempting to create new user with email: {user.email}")
    try:
        user_create = get_user_create_with_hashed_password(user)
        created_user = crud.user.create(db=db, obj_in=user_create)
        logger.info(f"Successfully created user with ID: {created_user.id}")
        return created_user
    except ObjectAlreadyExistsException:
        logger.warning(f"Attempted to create user with existing email: {user.email}")
        raise HTTPException(status_code=409, detail=f"Email already registered: {user.email}")
    except DatabaseException as e:
        logger.error(f"Database error while creating user: {str(e)}")
        raise HTTPException(status_code=500, detail=f"Database error: {str(e)}")


@router.get(
    "/admin/{user_id}",
    response_model=schemas.User,
    summary="Get user information with system token",
    responses={
        200: {
            "model": schemas.User,
            "description": "User information successfully retrieved",
        },
        403: {
            "model": ErrorResponse,
            "description": "Unauthorized to retrieve this user's information",
        },
        404: {"model": ErrorResponse, "description": "User not found"},
        500: {"model": ErrorResponse, "description": "Internal server error"},
    },
)
async def admin_read_user(
    user_id: int,
    db: Session = Depends(get_db),
    _=Depends(verify_system_token),
) -> models.User:
    try:
        user = crud.user.read(db=db, obj_id=user_id)
        logger.info(f"Successfully retrieved information for user ID: {user_id}")
        return user
    except ObjectNotFoundException:
        logger.warning(f"Attempted to read non-existent user with ID: {user_id}")
        raise HTTPException(status_code=404, detail=f"User not found for id: {user_id}")
    except DatabaseException as e:
        logger.error(f"Database error while reading user: {str(e)}")
        raise HTTPException(status_code=500, detail=f"Database error: {str(e)}")


@router.get(
    "/",
    response_model=schemas.User,
    summary="Get user information",
    responses={
        200: {
            "model": schemas.User,
            "description": "User information successfully retrieved",
        },
        403: {
            "model": ErrorResponse,
            "description": "Unauthorized to retrieve this user's information",
        },
        404: {"model": ErrorResponse, "description": "User not found"},
        500: {"model": ErrorResponse, "description": "Internal server error"},
    },
)
async def read_user(
    db: Session = Depends(get_db),
    user: models.User = Depends(get_current_user),
) -> models.User:
    try:
        user = crud.user.read(db=db, obj_id=user.id)
        logger.info(f"Successfully retrieved information for user ID: {user.id}")
        return user
    except ObjectNotFoundException:
        logger.warning(f"Attempted to read non-existent user with ID: {user.id}")
        raise HTTPException(status_code=404, detail=f"User not found for id: {user.id}")
    except DatabaseException as e:
        logger.error(f"Database error while reading user: {str(e)}")
        raise HTTPException(status_code=500, detail=f"Database error: {str(e)}")


@router.put(
    "/",
    response_model=schemas.User,
    summary="Update user information",
    responses={
        200: {
            "model": schemas.User,
            "description": "User information successfully updated",
        },
        403: {
            "model": ErrorResponse,
            "description": "Unauthorized to update this user's information",
        },
        404: {"model": ErrorResponse, "description": "User not found"},
        500: {"model": ErrorResponse, "description": "Internal server error"},
    },
)
async def update_user(
    user: UserUpdateInput,
    db: Session = Depends(get_db),
    auth_info: Dict[str, Any] = Depends(get_current_user_or_verify_system_token),
) -> models.User:
    logger.info(f"Attempting to update user information for email: {user.email}")
    if not auth_info["is_system"]:
        current_user = auth_info["user"]
        if current_user.email != user.email:
            logger.warning(
                f"Unauthorized attempt to update user info: User {current_user.email} tried to update User {user.email}"
            )
            raise HTTPException(
                status_code=403, detail="You can only update your own user information."
            )
    try:
        db_user = crud.user.get_user_by_email(db, email=user.email)
        user_create = get_user_create_with_hashed_password(user)
        updated_user = crud.user.update(db=db, db_obj=db_user, obj_in=user_create)
        logger.info(f"Successfully updated information for user ID: {updated_user.id}")
        return updated_user
    except ObjectNotFoundException:
        logger.warning(f"Attempt to update non-existent user with email: {user.email}")
        raise HTTPException(status_code=404, detail=f"User not found for email: {user.email}.")
    except DatabaseException as e:
        logger.error(f"Database error while updating user: {str(e)}")
        raise HTTPException(status_code=500, detail=f"Database error: {str(e)}")


@router.patch(
    "/password_reset",
    status_code=status.HTTP_204_NO_CONTENT,
    summary="Update user password",
    responses={
        204: {"description": "User password successfully updated"},
        403: {
            "model": ErrorResponse,
            "description": "Unauthorized to update this user's password",
        },
        404: {"model": ErrorResponse, "description": "User not found"},
        500: {"model": ErrorResponse, "description": "Internal server error"},
    },
)
async def update_user_password(
    password_reset: UserPasswordResetInput,
    db: Session = Depends(get_db),
    user: models.User = Depends(get_current_user),
) -> None:
    logger.info(f"Attempting to update user password for email: {user.email}")
    if not verify_password(password_reset.current_password, user.hashed_password):
        logger.warning(
            f"Unsuccessful attempt to update user password: User {user.email} entered an incorrect password"
        )
        raise HTTPException(status_code=403, detail="The current password does not match")
    try:
        hashed_password = get_password_hash(password_reset.new_password)
        crud.user.update_user_password(db=db, user_id=user.id, hashed_password=hashed_password)
        logger.info(f"Successfully updated password for user ID: {user.id}")
    except ObjectNotFoundException:
        logger.warning(f"Attempt to update non-existent user with email: {user.email}")
        raise HTTPException(status_code=404, detail=f"User not found for email: {user.email}.")
    except DatabaseException as e:
        logger.error(f"Database error while updating user: {str(e)}")
        raise HTTPException(status_code=500, detail=f"Database error: {str(e)}")


@router.patch(
    "/admin/{user_id}/password_reset",
    status_code=status.HTTP_204_NO_CONTENT,
    summary="Update a user's password",
    responses={
        204: {"description": "User's password successfully updated"},
        403: {
            "model": ErrorResponse,
            "description": "Unauthorized to update this user's password",
        },
        404: {"model": ErrorResponse, "description": "User not found"},
        500: {"model": ErrorResponse, "description": "Internal server error"},
    },
)
async def admin_update_user_password(
    user_id: int,
    password_reset: PasswordResetInput,
    db: Session = Depends(get_db),
    _: Dict[str, any] = Depends(verify_system_token),
) -> None:
    logger.info(f"Attempting to update password for user with ID: {user_id}")
    try:
        hashed_password = get_password_hash(password_reset.new_password)
        crud.user.update_user_password(db=db, user_id=user_id, hashed_password=hashed_password)
        logger.info(f"Successfully updated password for user ID: {user_id}")
    except ObjectNotFoundException:
        logger.warning(f"Attempt to update non-existent user with ID: {user_id}")
        raise HTTPException(status_code=404, detail=f"User not found for ID: {user_id}.")
    except DatabaseException as e:
        logger.error(f"Database error while updating user: {str(e)}")
        raise HTTPException(status_code=500, detail=f"Database error: {str(e)}")


@router.delete(
    "/admin/{user_id}",
    status_code=status.HTTP_204_NO_CONTENT,
    summary="Delete a user",
    responses={
        204: {"description": "User successfully deleted"},
        403: {
            "model": ErrorResponse,
            "description": "Only system token can delete users",
        },
        404: {"model": ErrorResponse, "description": "User not found"},
        500: {"model": ErrorResponse, "description": "Internal server error"},
    },
)
async def admin_delete_user(
    user_id: int,
    db: Session = Depends(get_db),
    _: Dict[str, Any] = Depends(verify_system_token),
) -> None:
    logger.info(f"Attempting to delete user with ID: {user_id}")
    try:
        crud.user.delete(db=db, obj_id=user_id)
        logger.info(f"Successfully deleted user with ID: {user_id}")
        return
    except ObjectNotFoundException:
        logger.warning(f"Attempt to delete non-existent user with ID: {user_id}")
        raise HTTPException(status_code=404, detail=f"User not found for ID: {user_id}.")
    except DatabaseException as e:
        logger.error(f"Database error while deleting user: {str(e)}")
        raise HTTPException(status_code=500, detail=f"Database error: {str(e)}")


@router.delete(
    "/",
    status_code=status.HTTP_204_NO_CONTENT,
    summary="Delete a user",
    responses={
        204: {"description": "User successfully deleted"},
        403: {
            "model": ErrorResponse,
            "description": "Only system token can delete users",
        },
        404: {"model": ErrorResponse, "description": "User not found"},
        500: {"model": ErrorResponse, "description": "Internal server error"},
    },
)
async def delete_user(
    db: Session = Depends(get_db),
    user: models.User = Depends(get_current_user),
) -> None:
    logger.info(f"Attempting to delete user with ID: {user.id}")
    try:
        crud.user.delete(db=db, obj_id=user.id)
        logger.info(f"Successfully deleted user with ID: {user.id}")
        return
    except ObjectNotFoundException:
        logger.warning(f"Attempt to delete non-existent user with ID: {user.id}")
        raise HTTPException(status_code=404, detail=f"User not found for ID: {user.id}.")
    except DatabaseException as e:
        logger.error(f"Database error while deleting user: {str(e)}")
        raise HTTPException(status_code=500, detail=f"Database error: {str(e)}")


@router.get(
    "/topics",
    response_model=List[schemas.Topic.Record],
    summary="Get user's followed topics",
    responses={
        200: {
            "model": List[schemas.Topic.Record],
            "description": "User's topics successfully retrieved",
        },
        403: {
            "model": ErrorResponse,
            "description": "Unauthorized to retrieve this user's topics",
        },
        404: {"model": ErrorResponse, "description": "User not found"},
        500: {"model": ErrorResponse, "description": "Internal server error"},
    },
)
def get_user_topics(
    db: Session = Depends(get_db),
    user: models.User = Depends(get_current_user),
) -> List[models.Topic]:
    try:
        logger.info(f"Attempting to retrieve topics for user ID: {user.id}")
        topics = crud.user.get_user_topics(db=db, user_id=user.id)
        logger.info(f"Successfully retrieved {len(topics)} topics for user ID: {user.id}")
        return topics
    except DatabaseException as e:
        logger.error(f"Database error while retrieving user topics: {str(e)}")
        raise HTTPException(status_code=500, detail=f"Database error: {str(e)}")


@router.get(
    "/bills",
    response_model=List[schemas.Bill.Record],
    summary="Get user's followed bills",
    responses={
        200: {
            "model": List[schemas.Bill.Record],
            "description": "User's bills successfully retrieved",
        },
        403: {
            "model": ErrorResponse,
            "description": "Unauthorized to retrieve this user's bills",
        },
        404: {"model": ErrorResponse, "description": "User not found"},
        500: {"model": ErrorResponse, "description": "Internal server error"},
    },
)
def get_user_bills(
    db: Session = Depends(get_db),
    user: models.User = Depends(get_current_user),
) -> List[models.Bill]:
    logger.info(f"Attempting to retrieve bills for user ID: {user.id}")
    try:
        bills = crud.user.get_user_bills(db=db, user_id=user.id)
        logger.info(f"Successfully retrieved {len(bills)} bills for user ID: {user.id}")
        return bills
    except DatabaseException as e:
        logger.error(f"Database error while retrieving user bills: {str(e)}")
        raise HTTPException(status_code=500, detail=f"Database error: {str(e)}")


@router.get(
    "/legislators",
    response_model=List[schemas.Legislator.Record],
    summary="Get user's followed legislators",
    responses={
        200: {
            "model": List[schemas.Legislator.Record],
            "description": "User's legislators successfully retrieved",
        },
        403: {
            "model": ErrorResponse,
            "description": "Unauthorized to retrieve this user's legislators",
        },
        404: {"model": ErrorResponse, "description": "User not found"},
        500: {"model": ErrorResponse, "description": "Internal server error"},
    },
)
def get_user_legislators(
    db: Session = Depends(get_db),
    user: models.User = Depends(get_current_user),
) -> List[models.Legislator]:
    logger.info(f"Attempting to retrieve legislators for user ID: {user.id}")
    try:
        legislators = crud.user.get_user_legislators(db=db, user_id=user.id)
        logger.info(f"Successfully retrieved {len(legislators)} legislators for user ID: {user.id}")
        return legislators
    except DatabaseException as e:
        logger.error(f"Database error while retrieving user legislators: {str(e)}")
        raise HTTPException(status_code=500, detail=f"Database error: {str(e)}")


@router.put(
    "/votes",
    response_model=schemas.UserVote,
    summary="Cast vote",
    responses={
        200: {
            "model": schemas.UserVote,
            "description": "Vote updated successfully",
        },
        401: {"model": ErrorResponse, "description": "Unauthorized"},
        500: {"model": ErrorResponse, "description": "Internal server error"},
    },
)
async def cast_vote(
    vote: schemas.UserVoteCreate,
    db: Session = Depends(get_db),
    user: models.User = Depends(get_current_user),
) -> models.UserVote:
    try:
        user_vote = schemas.UserVote(**vote.model_dump(), user_id=user.id)
        return crud.user_vote.cast_vote(db=db, vote=user_vote)
    except DatabaseException as e:
        raise HTTPException(status_code=500, detail=f"Database error: {str(e)}")


@router.get(
    "/admin/{user_id}/votes",
    response_model=List[schemas.UserVote],
    summary="Get votes for user",
    responses={
        200: {
            "model": List[schemas.UserVote],
            "description": "List of votes retrieved successfully",
        },
        401: {"model": ErrorResponse, "description": "Unauthorized"},
        404: {"model": ErrorResponse, "description": "Not found"},
        500: {"model": ErrorResponse, "description": "Internal server error"},
    },
)
async def admin_get_user_votes(
    user_id: int,
    bill_id: Optional[int] = None,
    db: Session = Depends(get_db),
    _: Dict[str, Any] = Depends(verify_system_token),
) -> List[models.UserVote]:
    try:
        return crud.user_vote.get_votes_for_user(db=db, user_id=user_id, bill_id=bill_id)
    except DatabaseException as e:
        raise HTTPException(status_code=500, detail=f"Database error: {str(e)}")


@router.get(
    "/votes",
    response_model=List[schemas.UserVote],
    summary="Get votes for user",
    responses={
        200: {
            "model": List[schemas.UserVote],
            "description": "List of votes retrieved successfully",
        },
        401: {"model": ErrorResponse, "description": "Unauthorized"},
        404: {"model": ErrorResponse, "description": "Not found"},
        500: {"model": ErrorResponse, "description": "Internal server error"},
    },
)
async def get_user_votes(
    bill_id: Optional[int] = Query(None, alias="billId"),
    db: Session = Depends(get_db),
    user: Dict[str, Any] = Depends(get_current_user),
) -> List[models.UserVote]:
    try:
        return crud.user_vote.get_votes_for_user(db=db, user_id=user.id, bill_id=bill_id)
    except DatabaseException as e:
        raise HTTPException(status_code=500, detail=f"Database error: {str(e)}")


@router.delete(
    "/votes",
    status_code=status.HTTP_204_NO_CONTENT,
    summary="Uncast vote",
    responses={
        204: {"description": "Vote deleted successfully"},
        401: {"model": ErrorResponse, "description": "Unauthorized"},
        500: {"model": ErrorResponse, "description": "Internal server error"},
    },
)
async def uncast_vote(
    bill_id: int = Query(alias="billId"),
    db: Session = Depends(get_db),
    user: models.User = Depends(get_current_user),
):
    try:
        return crud.user_vote.uncast_vote(db=db, bill_id=bill_id, user_id=user.id)
    except DatabaseException as e:
        raise HTTPException(status_code=500, detail=f"Database error: {str(e)}")


@router.post(
    "/bills/{bill_id}",
    status_code=status.HTTP_204_NO_CONTENT,
    summary="Follow a bill",
    responses={
        204: {"description": "Bill successfully followed"},
        401: {"model": ErrorResponse, "description": "Not authorized"},
        404: {"model": ErrorResponse, "description": "User or bill not found"},
        500: {"model": ErrorResponse, "description": "Internal server error"},
    },
)
def follow_bill(
    bill_id: str,
    db: Session = Depends(get_db),
    user: models.User = Depends(get_current_user),
) -> None:
    logger.info(f"User {user.id} attempting to follow bill {bill_id}")
    try:
        crud.user.follow_bill(db=db, user_id=user.id, bill_id=bill_id)
        logger.info(f"User {user.id} successfully followed bill {bill_id}")
        return
    except ObjectNotFoundException as e:
        logger.warning(f"Error following bill: {str(e)}")
        raise HTTPException(status_code=404, detail=f"Error following: {str(e)}")
    except DatabaseException as e:
        logger.error(f"Database error while following bill: {str(e)}")
        raise HTTPException(status_code=500, detail=f"Database error: {str(e)}")


@router.delete(
    "/bills/{bill_id}",
    status_code=status.HTTP_204_NO_CONTENT,
    summary="Unfollow a bill",
    responses={
        204: {"description": "Bill successfully unfollowed"},
        401: {"model": ErrorResponse, "description": "Not authorized"},
        404: {"model": ErrorResponse, "description": "User or bill not found"},
        500: {"model": ErrorResponse, "description": "Internal server error"},
    },
)
def unfollow_bill(
    bill_id: str,
    db: Session = Depends(get_db),
    user: models.User = Depends(get_current_user),
) -> None:
    logger.info(f"User {user.id} attempting to unfollow bill {bill_id}")
    try:
        crud.user.unfollow_bill(db=db, user_id=user.id, bill_id=bill_id)
        logger.info(f"User {user.id} successfully unfollowed bill {bill_id}")
        return
    except ObjectNotFoundException as e:
        logger.warning(f"Error unfollowing bill: {str(e)}")
        raise HTTPException(status_code=404, detail=f"Error unfollowing: {str(e)}")
    except DatabaseException as e:
        logger.error(f"Database error while unfollowing bill: {str(e)}")
        raise HTTPException(status_code=500, detail=f"Database error: {str(e)}")


@router.post(
    "/legislators/{legislator_id}",
    status_code=status.HTTP_204_NO_CONTENT,
    summary="Follow a legislator",
    responses={
        204: {"description": "Legislator successfully followed"},
        401: {"model": ErrorResponse, "description": "Not authorized"},
        404: {"model": ErrorResponse, "description": "User or legislator not found"},
        500: {"model": ErrorResponse, "description": "Internal server error"},
    },
)
def follow_legislator(
    legislator_id: str,
    db: Session = Depends(get_db),
    user: models.User = Depends(get_current_user),
) -> None:
    logger.info(f"User {user.id} attempting to follow legislator {legislator_id}")
    try:
        crud.user.follow_legislator(db=db, user_id=user.id, legislator_id=legislator_id)
        logger.info(f"User {user.id} successfully followed legislator {legislator_id}")
        return
    except ObjectNotFoundException as e:
        logger.warning(f"Error following legislator: {str(e)}")
        raise HTTPException(status_code=404, detail=f"Error following: {str(e)}")
    except DatabaseException as e:
        logger.error(f"Database error while following legislator: {str(e)}")
        raise HTTPException(status_code=500, detail=f"Database error: {str(e)}")


@router.delete(
    "/legislators/{legislator_id}",
    status_code=status.HTTP_204_NO_CONTENT,
    summary="Unfollow a legislator",
    responses={
        204: {"description": "Legislator successfully unfollowed"},
        401: {"model": ErrorResponse, "description": "Not authorized"},
        404: {"model": ErrorResponse, "description": "User or legislator not found"},
        500: {"model": ErrorResponse, "description": "Internal server error"},
    },
)
def unfollow_legislator(
    legislator_id: str,
    db: Session = Depends(get_db),
    user: models.User = Depends(get_current_user),
) -> None:
    logger.info(f"User {user.id} attempting to unfollow legislator {legislator_id}")
    try:
        crud.user.unfollow_legislator(db=db, user_id=user.id, legislator_id=legislator_id)
        logger.info(f"User {user.id} successfully unfollowed legislator {legislator_id}")
        return
    except ObjectNotFoundException as e:
        logger.warning(f"Error unfollowing legislator: {str(e)}")
        raise HTTPException(status_code=404, detail=f"Error unfollowing: {str(e)}")
    except DatabaseException as e:
        logger.error(f"Database error while unfollowing legislator: {str(e)}")
        raise HTTPException(status_code=500, detail=f"Database error: {str(e)}")


@router.post(
    "/topics/{topic_id}",
    status_code=status.HTTP_204_NO_CONTENT,
    summary="Follow a topic",
    responses={
        204: {"description": "Topic successfully followed"},
        401: {"model": ErrorResponse, "description": "Not authorized"},
        404: {"model": ErrorResponse, "description": "User or topic not found"},
        500: {"model": ErrorResponse, "description": "Internal server error"},
    },
)
def follow_topic(
    topic_id: int,
    db: Session = Depends(get_db),
    user: models.User = Depends(get_current_user),
) -> None:
    logger.info(f"User {user.id} attempting to follow topic {topic_id}")
    try:
        crud.user.follow_topic(db=db, user_id=user.id, topic_id=topic_id)
        logger.info(f"User {user.id} successfully followed topic {topic_id}")
        return
    except ObjectNotFoundException as e:
        logger.warning(f"Error following topic: {str(e)}")
        raise HTTPException(status_code=404, detail=f"Error following: {str(e)}")
    except DatabaseException as e:
        logger.error(f"Database error while following topic: {str(e)}")
        raise HTTPException(status_code=500, detail=f"Database error: {str(e)}")


@router.delete(
    "/topics/{topic_id}",
    status_code=status.HTTP_204_NO_CONTENT,
    summary="Unfollow a topic",
    responses={
        204: {"description": "Topic successfully unfollowed"},
        401: {"model": ErrorResponse, "description": "Not authorized"},
        404: {"model": ErrorResponse, "description": "User or topic not found"},
        500: {"model": ErrorResponse, "description": "Internal server error"},
    },
)
def unfollow_topic(
    topic_id: int,
    db: Session = Depends(get_db),
    user: models.User = Depends(get_current_user),
) -> None:
    logger.info(f"User {user.id} attempting to unfollow topic {topic_id}")
    try:
        crud.user.unfollow_topic(db=db, user_id=user.id, topic_id=topic_id)
        logger.info(f"User {user.id} successfully unfollowed topic {topic_id}")
        return
    except ObjectNotFoundException as e:
        logger.warning(f"Error unfollowing topic: {str(e)}")
        raise HTTPException(status_code=404, detail=f"Error unfollowing: {str(e)}")
    except DatabaseException as e:
        logger.error(f"Database error while unfollowing topic: {str(e)}")
        raise HTTPException(status_code=500, detail=f"Database error: {str(e)}")<|MERGE_RESOLUTION|>--- conflicted
+++ resolved
@@ -11,16 +11,12 @@
 )
 
 from ..database import get_db
-<<<<<<< HEAD
 from ..schemas import (
     UserCreateInput,
     PasswordResetInput,
     UserPasswordResetInput,
     ErrorResponse,
 )
-=======
-from ..schemas import UserCreateInput, UserUpdateInput, ErrorResponse
->>>>>>> e07b6271
 from ..security import (
     get_current_user,
     get_current_user_or_verify_system_token,
