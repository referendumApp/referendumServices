--- conflicted
+++ resolved
@@ -51,17 +51,8 @@
         return created_user
     except ObjectAlreadyExistsException:
         logger.warning(f"Signup failed: Email already registered - {user.email}")
-<<<<<<< HEAD
-        raise HTTPException(
-            status_code=status.HTTP_409_CONFLICT,
-            detail={
-                "field": "email",
-                "message": "Email already registered",
-            },
-=======
         raise FormException(
             status_code=status.HTTP_409_CONFLICT, field="email", message="Email already registered."
->>>>>>> 63fea400
         )
     except DatabaseException as e:
         logger.error(f"Database error during user signup: {str(e)}")
@@ -153,28 +144,14 @@
         logger.warning(f"Invalid or expired token: {str(e)}")
         raise HTTPException(
             status_code=status.HTTP_401_UNAUTHORIZED,
-<<<<<<< HEAD
-            detail={
-                "field": "username",
-                "message": f"User not found - {form_data.username}",
-            },
-=======
             detail="Invalid or expired token",
->>>>>>> 63fea400
             headers={"WWW-Authenticate": "Bearer"},
         )
     except CredentialsException as e:
         logger.warning(f"Token refresh failed: {str(e)}")
         raise HTTPException(
             status_code=status.HTTP_401_UNAUTHORIZED,
-<<<<<<< HEAD
-            detail={
-                "field": "password",
-                "message": f"Incorrect password for user - {form_data.username}",
-            },
-=======
             detail=str(e),
->>>>>>> 63fea400
             headers={"WWW-Authenticate": "Bearer"},
         )
     except DatabaseException as e:
